/*
 * The Alluxio Open Foundation licenses this work under the Apache License, version 2.0
 * (the "License"). You may not use this work except in compliance with the License, which is
 * available at www.apache.org/licenses/LICENSE-2.0
 *
 * This software is distributed on an "AS IS" basis, WITHOUT WARRANTIES OR CONDITIONS OF ANY KIND,
 * either express or implied, as more fully set forth in the License.
 *
 * See the NOTICE file distributed with this work for information regarding copyright ownership.
 */

package alluxio;

import alluxio.exception.ExceptionMessage;

import com.google.common.base.Objects;
import com.google.common.base.Preconditions;

import java.util.Collection;
import java.util.HashMap;
import java.util.Map;
import java.util.regex.Matcher;
import java.util.regex.Pattern;

import java.lang.annotation.Annotation;
import java.lang.reflect.Field;

import javax.annotation.concurrent.ThreadSafe;

/**
 * Configuration property keys. This class provides a set of pre-defined property keys.
 */
@ThreadSafe
public class PropertyKey {
  // The following two maps must be the first to initialize within this file.
  /** A map from default property key's string name to the key. */
  private static final Map<String, PropertyKey> DEFAULT_KEYS_MAP = new HashMap<>();
  /** A map from default property key's string name to the key. */
  private static final Map<PropertyKey, Object> DEFAULT_VALUES = new HashMap<>();

  public static final PropertyKey CONF_DIR =
      create(Name.CONF_DIR, String.format("${%s}/conf", Name.HOME));
  public static final PropertyKey DEBUG = create(Name.DEBUG, false);
  public static final PropertyKey HOME = create(Name.HOME, "/opt/alluxio");
  public static final PropertyKey KEY_VALUE_ENABLED = create(Name.KEY_VALUE_ENABLED, false);
  public static final PropertyKey KEY_VALUE_PARTITION_SIZE_BYTES_MAX =
      create(Name.KEY_VALUE_PARTITION_SIZE_BYTES_MAX, "512MB");
  public static final PropertyKey LOGGER_TYPE = create(Name.LOGGER_TYPE, "Console");
  public static final PropertyKey LOGS_DIR =
      create(Name.LOGS_DIR, String.format("${%s}/logs", Name.WORK_DIR));
  public static final PropertyKey METRICS_CONF_FILE =
      create(Name.METRICS_CONF_FILE, String.format("${%s}/metrics.properties", Name.CONF_DIR));
  public static final PropertyKey NETWORK_HOST_RESOLUTION_TIMEOUT_MS =
      create(Name.NETWORK_HOST_RESOLUTION_TIMEOUT_MS, 5000);
  public static final PropertyKey NETWORK_NETTY_HEARTBEAT_TIMEOUT_MS =
      create(Name.NETWORK_NETTY_HEARTBEAT_TIMEOUT_MS, 30000);
  public static final PropertyKey NETWORK_THRIFT_FRAME_SIZE_BYTES_MAX =
      create(Name.NETWORK_THRIFT_FRAME_SIZE_BYTES_MAX, "16MB");
  public static final PropertyKey SITE_CONF_DIR =
      create(Name.SITE_CONF_DIR, "${user.home}/.alluxio/,/etc/alluxio/");

  public static final PropertyKey TEST_MODE = create(Name.TEST_MODE, false);
  public static final PropertyKey VERSION = create(Name.VERSION, ProjectConstants.VERSION);
  public static final PropertyKey WEB_RESOURCES = create(Name.WEB_RESOURCES,
      String.format("${%s}/core/server/common/src/main/webapp", Name.HOME));
  public static final PropertyKey WEB_THREADS = create(Name.WEB_THREADS, 1);
  public static final PropertyKey WORK_DIR =
      create(Name.WORK_DIR, String.format("${%s}", Name.HOME));
  public static final PropertyKey ZOOKEEPER_ADDRESS = create(Name.ZOOKEEPER_ADDRESS, null);
  public static final PropertyKey ZOOKEEPER_ELECTION_PATH =
      create(Name.ZOOKEEPER_ELECTION_PATH, "/election");
  public static final PropertyKey ZOOKEEPER_ENABLED = create(Name.ZOOKEEPER_ENABLED, false);
  public static final PropertyKey ZOOKEEPER_LEADER_INQUIRY_RETRY_COUNT =
      create(Name.ZOOKEEPER_LEADER_INQUIRY_RETRY_COUNT, 10);
  public static final PropertyKey ZOOKEEPER_LEADER_PATH =
      create(Name.ZOOKEEPER_LEADER_PATH, "/leader");

  /**
   * UFS related properties.
   *
   * @deprecated since 1.5.0 and will be removed in 2.0. Use MASTER_MOUNT_TABLE_ROOT_UFS instead.
   */
  @Deprecated
  public static final PropertyKey UNDERFS_ADDRESS =
      create(Name.UNDERFS_ADDRESS, String.format("${%s}/underFSStorage", Name.WORK_DIR));
  public static final PropertyKey UNDERFS_ALLOW_SET_OWNER_FAILURE =
      create(Name.UNDERFS_ALLOW_SET_OWNER_FAILURE, false);
  public static final PropertyKey UNDERFS_LISTING_LENGTH =
      create(Name.UNDERFS_LISTING_LENGTH, 1000);
  public static final PropertyKey UNDERFS_GCS_OWNER_ID_TO_USERNAME_MAPPING =
      create(Name.UNDERFS_GCS_OWNER_ID_TO_USERNAME_MAPPING, "");
  public static final PropertyKey UNDERFS_GLUSTERFS_IMPL =
      create(Name.UNDERFS_GLUSTERFS_IMPL, "org.apache.hadoop.fs.glusterfs.GlusterFileSystem");
  public static final PropertyKey UNDERFS_GLUSTERFS_MOUNTS =
      create(Name.UNDERFS_GLUSTERFS_MOUNTS, null);
  public static final PropertyKey UNDERFS_GLUSTERFS_MR_DIR =
      create(Name.UNDERFS_GLUSTERFS_MR_DIR, "glusterfs:///mapred/system");
  public static final PropertyKey UNDERFS_GLUSTERFS_VOLUMES =
      create(Name.UNDERFS_GLUSTERFS_VOLUMES, null);
  public static final PropertyKey UNDERFS_HDFS_CONFIGURATION =
      create(Name.UNDERFS_HDFS_CONFIGURATION, String.format("${%s}/core-site.xml", Name.CONF_DIR));
  public static final PropertyKey UNDERFS_HDFS_IMPL =
      create(Name.UNDERFS_HDFS_IMPL, "org.apache.hadoop.hdfs.DistributedFileSystem");
  public static final PropertyKey UNDERFS_HDFS_PREFIXES =
      create(Name.UNDERFS_HDFS_PREFIXES, "hdfs://,glusterfs:///,maprfs:///");
  public static final PropertyKey UNDERFS_HDFS_REMOTE = create(Name.UNDERFS_HDFS_REMOTE, false);
  public static final PropertyKey UNDERFS_OBJECT_STORE_SERVICE_THREADS =
      create(Name.UNDERFS_OBJECT_STORE_SERVICE_THREADS, 20);
  public static final PropertyKey UNDERFS_OBJECT_STORE_MOUNT_SHARED_PUBLICLY =
      create(Name.UNDERFS_OBJECT_STORE_MOUNT_SHARED_PUBLICLY, false);
  public static final PropertyKey UNDERFS_OSS_CONNECT_MAX =
      create(Name.UNDERFS_OSS_CONNECT_MAX, 1024);
  public static final PropertyKey UNDERFS_OSS_CONNECT_TIMEOUT =
      create(Name.UNDERFS_OSS_CONNECT_TIMEOUT, 50000);
  public static final PropertyKey UNDERFS_OSS_CONNECT_TTL =
      create(Name.UNDERFS_OSS_CONNECT_TTL, -1);
  public static final PropertyKey UNDERFS_OSS_SOCKET_TIMEOUT =
      create(Name.UNDERFS_OSS_SOCKET_TIMEOUT, 50000);
  public static final PropertyKey UNDERFS_S3_ADMIN_THREADS_MAX =
      create(Name.UNDERFS_S3_ADMIN_THREADS_MAX, 20);
  public static final PropertyKey UNDERFS_S3_DISABLE_DNS_BUCKETS =
      create(Name.UNDERFS_S3_DISABLE_DNS_BUCKETS, false);
  public static final PropertyKey UNDERFS_S3_ENDPOINT = create(Name.UNDERFS_S3_ENDPOINT, null);
  public static final PropertyKey UNDERFS_S3_ENDPOINT_HTTP_PORT =
      create(Name.UNDERFS_S3_ENDPOINT_HTTP_PORT, null);
  public static final PropertyKey UNDERFS_S3_ENDPOINT_HTTPS_PORT =
      create(Name.UNDERFS_S3_ENDPOINT_HTTPS_PORT, null);
  public static final PropertyKey UNDERFS_S3_OWNER_ID_TO_USERNAME_MAPPING =
      create(Name.UNDERFS_S3_OWNER_ID_TO_USERNAME_MAPPING, "");
  public static final PropertyKey UNDERFS_S3_PROXY_HOST = create(Name.UNDERFS_S3_PROXY_HOST, null);
  public static final PropertyKey UNDERFS_S3_PROXY_HTTPS_ONLY =
      create(Name.UNDERFS_S3_PROXY_HTTPS_ONLY, true);
  public static final PropertyKey UNDERFS_S3_PROXY_PORT = create(Name.UNDERFS_S3_PROXY_PORT, null);
  public static final PropertyKey UNDERFS_S3_THREADS_MAX = create(Name.UNDERFS_S3_THREADS_MAX, 40);
  public static final PropertyKey UNDERFS_S3_UPLOAD_THREADS_MAX =
      create(Name.UNDERFS_S3_UPLOAD_THREADS_MAX, 20);
  public static final PropertyKey UNDERFS_S3A_CONSISTENCY_TIMEOUT_MS =
      create(Name.UNDERFS_S3A_CONSISTENCY_TIMEOUT_MS, 60000);
  public static final PropertyKey UNDERFS_S3A_INHERIT_ACL =
      create(Name.UNDERFS_S3A_INHERIT_ACL, true);
  public static final PropertyKey UNDERFS_S3A_REQUEST_TIMEOUT =
      create(Name.UNDERFS_S3A_REQUEST_TIMEOUT_MS, 60000);
  public static final PropertyKey UNDERFS_S3A_SECURE_HTTP_ENABLED =
      create(Name.UNDERFS_S3A_SECURE_HTTP_ENABLED, false);
  public static final PropertyKey UNDERFS_S3A_SERVER_SIDE_ENCRYPTION_ENABLED =
      create(Name.UNDERFS_S3A_SERVER_SIDE_ENCRYPTION_ENABLED, false);
  public static final PropertyKey UNDERFS_S3A_SIGNER_ALGORITHM =
      create(Name.UNDERFS_S3A_SIGNER_ALGORITHM, null);
  public static final PropertyKey UNDERFS_S3A_SOCKET_TIMEOUT_MS =
      create(Name.UNDERFS_S3A_SOCKET_TIMEOUT_MS, 50000);

  //
  // UFS access control related properties
  //
  // Not prefixed with fs, the s3a property names mirror the aws-sdk property names for ease of use
  public static final PropertyKey GCS_ACCESS_KEY = create(Name.GCS_ACCESS_KEY, null);
  public static final PropertyKey GCS_SECRET_KEY = create(Name.GCS_SECRET_KEY, null);
  public static final PropertyKey OSS_ACCESS_KEY = create(Name.OSS_ACCESS_KEY, null);
  public static final PropertyKey OSS_ENDPOINT_KEY = create(Name.OSS_ENDPOINT_KEY, null);
  public static final PropertyKey OSS_SECRET_KEY = create(Name.OSS_SECRET_KEY, null);
  public static final PropertyKey S3A_ACCESS_KEY = create(Name.S3A_ACCESS_KEY, null);
  public static final PropertyKey S3A_SECRET_KEY = create(Name.S3A_SECRET_KEY, null);
  public static final PropertyKey S3N_ACCESS_KEY = create(Name.S3N_ACCESS_KEY, null);
  public static final PropertyKey S3N_SECRET_KEY = create(Name.S3N_SECRET_KEY, null);
  public static final PropertyKey SWIFT_API_KEY = create(Name.SWIFT_API_KEY, null);
  public static final PropertyKey SWIFT_AUTH_METHOD_KEY = create(Name.SWIFT_AUTH_METHOD_KEY, null);
  public static final PropertyKey SWIFT_AUTH_URL_KEY = create(Name.SWIFT_AUTH_URL_KEY, null);
  public static final PropertyKey SWIFT_PASSWORD_KEY = create(Name.SWIFT_PASSWORD_KEY, null);
  public static final PropertyKey SWIFT_SIMULATION = create(Name.SWIFT_SIMULATION, null);
  public static final PropertyKey SWIFT_TENANT_KEY = create(Name.SWIFT_TENANT_KEY, null);
  public static final PropertyKey SWIFT_USE_PUBLIC_URI_KEY =
      create(Name.SWIFT_USE_PUBLIC_URI_KEY, null);
  public static final PropertyKey SWIFT_USER_KEY = create(Name.SWIFT_USER_KEY, null);
  public static final PropertyKey SWIFT_REGION_KEY = create(Name.SWIFT_REGION_KEY, null);

  //
  // Mount table related properties
  //
  public static final PropertyKey MASTER_MOUNT_TABLE_ROOT_ALLUXIO =
      create(Template.MASTER_MOUNT_TABLE_ALLUXIO, "/", "root");
  public static final PropertyKey MASTER_MOUNT_TABLE_ROOT_OPTION =
      create(Template.MASTER_MOUNT_TABLE_OPTION, null, "root");
  public static final PropertyKey MASTER_MOUNT_TABLE_ROOT_READONLY =
      create(Template.MASTER_MOUNT_TABLE_READONLY, false, "root");
  public static final PropertyKey MASTER_MOUNT_TABLE_ROOT_SHARED =
      create(Template.MASTER_MOUNT_TABLE_SHARED, true, "root");
  public static final PropertyKey MASTER_MOUNT_TABLE_ROOT_UFS =
      create(Template.MASTER_MOUNT_TABLE_UFS,
          String.format("${%s}", Name.UNDERFS_ADDRESS), "root");

  /**
   * Master related properties.
   *
   * @deprecated since version 1.3 and will be removed in version 2.0, use MASTER_HOSTNAME instead.
   */
  @Deprecated
  public static final PropertyKey MASTER_ADDRESS = create(Name.MASTER_ADDRESS, null);
  public static final PropertyKey MASTER_BIND_HOST = create(Name.MASTER_BIND_HOST, "0.0.0.0");
  public static final PropertyKey MASTER_CONNECTION_TIMEOUT_MS =
      create(Name.MASTER_CONNECTION_TIMEOUT_MS, 0);
  public static final PropertyKey MASTER_FILE_ASYNC_PERSIST_HANDLER =
      create(Name.MASTER_FILE_ASYNC_PERSIST_HANDLER,
          "alluxio.master.file.async.DefaultAsyncPersistHandler");
  public static final PropertyKey MASTER_FORMAT_FILE_PREFIX =
      create(Name.MASTER_FORMAT_FILE_PREFIX, "_format_");
  public static final PropertyKey MASTER_HEARTBEAT_INTERVAL_MS =
      create(Name.MASTER_HEARTBEAT_INTERVAL_MS, 1000);
  public static final PropertyKey MASTER_HOSTNAME = create(Name.MASTER_HOSTNAME, null);
  public static final PropertyKey MASTER_JOURNAL_FLUSH_BATCH_TIME_MS =
      create(Name.MASTER_JOURNAL_FLUSH_BATCH_TIME_MS, 5);
  public static final PropertyKey MASTER_JOURNAL_FLUSH_TIMEOUT_MS =
      create(Name.MASTER_JOURNAL_FLUSH_TIMEOUT_MS, 300000);
  public static final PropertyKey MASTER_JOURNAL_FOLDER =
      create(Name.MASTER_JOURNAL_FOLDER, String.format("${%s}/journal", Name.WORK_DIR));
  /**
   * @deprecated since 1.5.0 and will be removed in 2.0.
   */
  @Deprecated
  public static final PropertyKey MASTER_JOURNAL_FORMATTER_CLASS =
      create(Name.MASTER_JOURNAL_FORMATTER_CLASS,
          "alluxio.master.journalv0.ProtoBufJournalFormatter");
  public static final PropertyKey MASTER_JOURNAL_LOG_SIZE_BYTES_MAX =
      create(Name.MASTER_JOURNAL_LOG_SIZE_BYTES_MAX, "10MB");
  public static final PropertyKey MASTER_JOURNAL_TAILER_SHUTDOWN_QUIET_WAIT_TIME_MS =
      create(Name.MASTER_JOURNAL_TAILER_SHUTDOWN_QUIET_WAIT_TIME_MS, 5000);
  public static final PropertyKey MASTER_JOURNAL_TAILER_SLEEP_TIME_MS =
      create(Name.MASTER_JOURNAL_TAILER_SLEEP_TIME_MS, 1000);
  public static final PropertyKey MASTER_JOURNAL_CHECKPOINT_PERIOD_ENTRIES =
      create(Name.MASTER_JOURNAL_CHECKPOINT_PERIOD_ENTRIES, 2000000);
  public static final PropertyKey MASTER_JOURNAL_GC_PERIOD_MS =
      create(Name.MASTER_JOURNAL_GC_PERIOD_MS, 120000);
  public static final PropertyKey MASTER_JOURNAL_GC_THRESHOLD_MS =
      create(Name.MASTER_JOURNAL_GC_THRESHOLD_MS, 300000);
  public static final PropertyKey MASTER_JOURNAL_TEMPORARY_FILE_GC_THRESHOLD_MS =
      create(Name.MASTER_JOURNAL_TEMPORARY_FILE_GC_THRESHOLD_MS, 1800000);
  public static final PropertyKey MASTER_KEYTAB_KEY_FILE =
      create(Name.MASTER_KEYTAB_KEY_FILE, null);
  public static final PropertyKey MASTER_LINEAGE_CHECKPOINT_CLASS =
      create(Name.MASTER_LINEAGE_CHECKPOINT_CLASS,
          "alluxio.master.lineage.checkpoint.CheckpointLatestPlanner");
  public static final PropertyKey MASTER_LINEAGE_CHECKPOINT_INTERVAL_MS =
      create(Name.MASTER_LINEAGE_CHECKPOINT_INTERVAL_MS, 300000);
  public static final PropertyKey MASTER_LINEAGE_RECOMPUTE_INTERVAL_MS =
      create(Name.MASTER_LINEAGE_RECOMPUTE_INTERVAL_MS, 300000);
  public static final PropertyKey MASTER_LINEAGE_RECOMPUTE_LOG_PATH =
      create(Name.MASTER_LINEAGE_RECOMPUTE_LOG_PATH,
          String.format("${%s}/recompute.log", Name.LOGS_DIR));
  public static final PropertyKey MASTER_PRINCIPAL = create(Name.MASTER_PRINCIPAL, null);
  /**
   * @deprecated since version 1.4 and will be removed in version 2.0,
   * use USER_RPC_RETRY_MAX_NUM_RETRY instead.
   */
  @Deprecated
  public static final PropertyKey MASTER_RETRY =
      create(Name.MASTER_RETRY, String.format("${%s}", Name.USER_RPC_RETRY_MAX_NUM_RETRY));
  public static final PropertyKey MASTER_RPC_PORT = create(Name.MASTER_RPC_PORT, 19998);
  public static final PropertyKey MASTER_STARTUP_CONSISTENCY_CHECK_ENABLED =
      create(Name.MASTER_STARTUP_CONSISTENCY_CHECK_ENABLED, true);
  public static final PropertyKey MASTER_TIERED_STORE_GLOBAL_LEVEL0_ALIAS =
      create(Name.MASTER_TIERED_STORE_GLOBAL_LEVEL0_ALIAS, "MEM");
  public static final PropertyKey MASTER_TIERED_STORE_GLOBAL_LEVEL1_ALIAS =
      create(Name.MASTER_TIERED_STORE_GLOBAL_LEVEL1_ALIAS, "SSD");
  public static final PropertyKey MASTER_TIERED_STORE_GLOBAL_LEVEL2_ALIAS =
      create(Name.MASTER_TIERED_STORE_GLOBAL_LEVEL2_ALIAS, "HDD");
  public static final PropertyKey MASTER_TIERED_STORE_GLOBAL_LEVELS =
      create(Name.MASTER_TIERED_STORE_GLOBAL_LEVELS, 3);
  public static final PropertyKey MASTER_TTL_CHECKER_INTERVAL_MS =
      create(Name.MASTER_TTL_CHECKER_INTERVAL_MS, 3600000);
  public static final PropertyKey MASTER_WEB_BIND_HOST =
      create(Name.MASTER_WEB_BIND_HOST, "0.0.0.0");
  public static final PropertyKey MASTER_WEB_HOSTNAME = create(Name.MASTER_WEB_HOSTNAME, null);
  public static final PropertyKey MASTER_WEB_PORT = create(Name.MASTER_WEB_PORT, 19999);
  public static final PropertyKey MASTER_WHITELIST = create(Name.MASTER_WHITELIST, "/");
  public static final PropertyKey MASTER_WORKER_THREADS_MAX =
      create(Name.MASTER_WORKER_THREADS_MAX, 2048);
  public static final PropertyKey MASTER_WORKER_THREADS_MIN =
      create(Name.MASTER_WORKER_THREADS_MIN, 512);
  public static final PropertyKey MASTER_WORKER_TIMEOUT_MS =
      create(Name.MASTER_WORKER_TIMEOUT_MS, 300000);

  //
  // Worker related properties
  //
  public static final PropertyKey WORKER_ALLOCATOR_CLASS =
      create(Name.WORKER_ALLOCATOR_CLASS, "alluxio.worker.block.allocator.MaxFreeAllocator");
  public static final PropertyKey WORKER_BIND_HOST = create(Name.WORKER_BIND_HOST, "0.0.0.0");
  public static final PropertyKey WORKER_BLOCK_HEARTBEAT_INTERVAL_MS =
      create(Name.WORKER_BLOCK_HEARTBEAT_INTERVAL_MS, 1000);
  public static final PropertyKey WORKER_BLOCK_HEARTBEAT_TIMEOUT_MS =
      create(Name.WORKER_BLOCK_HEARTBEAT_TIMEOUT_MS, 60000);
  public static final PropertyKey WORKER_BLOCK_THREADS_MAX =
      create(Name.WORKER_BLOCK_THREADS_MAX, 2048);
  public static final PropertyKey WORKER_BLOCK_THREADS_MIN =
      create(Name.WORKER_BLOCK_THREADS_MIN, 256);
  public static final PropertyKey WORKER_DATA_BIND_HOST =
      create(Name.WORKER_DATA_BIND_HOST, "0.0.0.0");
  public static final PropertyKey WORKER_DATA_FOLDER =
      create(Name.WORKER_DATA_FOLDER, "/alluxioworker/");
  public static final PropertyKey WORKER_DATA_HOSTNAME = create(Name.WORKER_DATA_HOSTNAME, null);
  public static final PropertyKey WORKER_DATA_PORT = create(Name.WORKER_DATA_PORT, 29999);
  public static final PropertyKey WORKER_DATA_SERVER_CLASS =
      create(Name.WORKER_DATA_SERVER_CLASS, "alluxio.worker.netty.NettyDataServer");
  public static final PropertyKey WORKER_DATA_SERVER_DOMAIN_SOCKET_ADDRESS =
      create(Name.WORKER_DATA_SERVER_DOMAIN_SOCKET_ADDRESS, "");
  public static final PropertyKey WORKER_DATA_TMP_FOLDER =
      create(Name.WORKER_DATA_TMP_FOLDER, ".tmp_blocks");
  public static final PropertyKey WORKER_DATA_TMP_SUBDIR_MAX =
      create(Name.WORKER_DATA_TMP_SUBDIR_MAX, 1024);
  public static final PropertyKey WORKER_EVICTOR_CLASS =
      create(Name.WORKER_EVICTOR_CLASS, "alluxio.worker.block.evictor.LRUEvictor");
  public static final PropertyKey WORKER_EVICTOR_LRFU_ATTENUATION_FACTOR =
      create(Name.WORKER_EVICTOR_LRFU_ATTENUATION_FACTOR, 2.0);
  public static final PropertyKey WORKER_EVICTOR_LRFU_STEP_FACTOR =
      create(Name.WORKER_EVICTOR_LRFU_STEP_FACTOR, 0.25);
  public static final PropertyKey WORKER_FILE_PERSIST_POOL_SIZE =
      create(Name.WORKER_FILE_PERSIST_POOL_SIZE, 64);
  public static final PropertyKey WORKER_FILE_PERSIST_RATE_LIMIT =
      create(Name.WORKER_FILE_PERSIST_RATE_LIMIT, "2GB");
  public static final PropertyKey WORKER_FILE_PERSIST_RATE_LIMIT_ENABLED =
      create(Name.WORKER_FILE_PERSIST_RATE_LIMIT_ENABLED, false);
  public static final PropertyKey WORKER_FILE_BUFFER_SIZE =
      create(Name.WORKER_FILE_BUFFER_SIZE, "1MB");
  public static final PropertyKey WORKER_FILESYSTEM_HEARTBEAT_INTERVAL_MS =
      create(Name.WORKER_FILESYSTEM_HEARTBEAT_INTERVAL_MS, 1000);
  public static final PropertyKey WORKER_HOSTNAME = create(Name.WORKER_HOSTNAME, null);
  public static final PropertyKey WORKER_KEYTAB_FILE = create(Name.WORKER_KEYTAB_FILE, null);
  public static final PropertyKey WORKER_MEMORY_SIZE = create(Name.WORKER_MEMORY_SIZE, "1GB");
  public static final PropertyKey WORKER_NETWORK_NETTY_BACKLOG =
      create(Name.WORKER_NETWORK_NETTY_BACKLOG, null);
  public static final PropertyKey WORKER_NETWORK_NETTY_BOSS_THREADS =
      create(Name.WORKER_NETWORK_NETTY_BOSS_THREADS, 1);
  public static final PropertyKey WORKER_NETWORK_NETTY_BUFFER_RECEIVE =
      create(Name.WORKER_NETWORK_NETTY_BUFFER_RECEIVE, null);
  public static final PropertyKey WORKER_NETWORK_NETTY_BUFFER_SEND =
      create(Name.WORKER_NETWORK_NETTY_BUFFER_SEND, null);
  public static final PropertyKey WORKER_NETWORK_NETTY_CHANNEL =
      create(Name.WORKER_NETWORK_NETTY_CHANNEL, null);
  public static final PropertyKey WORKER_NETWORK_NETTY_FILE_TRANSFER_TYPE =
      create(Name.WORKER_NETWORK_NETTY_FILE_TRANSFER_TYPE, "MAPPED");
  public static final PropertyKey WORKER_NETWORK_NETTY_SHUTDOWN_QUIET_PERIOD =
      create(Name.WORKER_NETWORK_NETTY_SHUTDOWN_QUIET_PERIOD, 2);
  public static final PropertyKey WORKER_NETWORK_NETTY_SHUTDOWN_TIMEOUT =
      create(Name.WORKER_NETWORK_NETTY_SHUTDOWN_TIMEOUT, 15);
  public static final PropertyKey WORKER_NETWORK_NETTY_WATERMARK_HIGH =
      create(Name.WORKER_NETWORK_NETTY_WATERMARK_HIGH, "32KB");
  public static final PropertyKey WORKER_NETWORK_NETTY_WATERMARK_LOW =
      create(Name.WORKER_NETWORK_NETTY_WATERMARK_LOW, "8KB");
  public static final PropertyKey WORKER_NETWORK_NETTY_WORKER_THREADS =
      create(Name.WORKER_NETWORK_NETTY_WORKER_THREADS, 0);
  public static final PropertyKey WORKER_NETWORK_NETTY_WRITER_BUFFER_SIZE_PACKETS =
      create(Name.WORKER_NETWORK_NETTY_WRITER_BUFFER_SIZE_PACKETS, 16);
  public static final PropertyKey WORKER_NETWORK_NETTY_READER_BUFFER_SIZE_PACKETS =
      create(Name.WORKER_NETWORK_NETTY_READER_BUFFER_SIZE_PACKETS, 16);
  public static final PropertyKey WORKER_NETWORK_NETTY_BLOCK_READER_THREADS_MAX =
      create(Name.WORKER_NETWORK_NETTY_BLOCK_READER_THREADS_MAX, 256);
  public static final PropertyKey WORKER_NETWORK_NETTY_BLOCK_WRITER_THREADS_MAX =
      create(Name.WORKER_NETWORK_NETTY_BLOCK_WRITER_THREADS_MAX, 128);
  public static final PropertyKey WORKER_NETWORK_NETTY_FILE_WRITER_THREADS_MAX =
      create(Name.WORKER_NETWORK_NETTY_FILE_WRITER_THREADS_MAX, 128);

  public static final PropertyKey WORKER_PRINCIPAL = create(Name.WORKER_PRINCIPAL, null);
  public static final PropertyKey WORKER_RPC_PORT = create(Name.WORKER_RPC_PORT, 29998);
  public static final PropertyKey WORKER_SESSION_TIMEOUT_MS =
      create(Name.WORKER_SESSION_TIMEOUT_MS, 60000);
  public static final PropertyKey WORKER_TIERED_STORE_BLOCK_LOCK_READERS =
      create(Name.WORKER_TIERED_STORE_BLOCK_LOCK_READERS, 1000);
  public static final PropertyKey WORKER_TIERED_STORE_BLOCK_LOCKS =
      create(Name.WORKER_TIERED_STORE_BLOCK_LOCKS, 1000);
  public static final PropertyKey WORKER_TIERED_STORE_LEVEL0_ALIAS =
      create(Template.WORKER_TIERED_STORE_LEVEL_ALIAS, "MEM", 0);
  public static final PropertyKey WORKER_TIERED_STORE_LEVEL0_DIRS_PATH =
      create(Template.WORKER_TIERED_STORE_LEVEL_DIRS_PATH, "/mnt/ramdisk", 0);
  public static final PropertyKey WORKER_TIERED_STORE_LEVEL0_DIRS_QUOTA =
      create(Template.WORKER_TIERED_STORE_LEVEL_DIRS_QUOTA, "${alluxio.worker.memory.size}", 0);
  /**
   * @deprecated It will be removed in 2.0.0.
   * Use {@link #WORKER_TIERED_STORE_LEVEL0_HIGH_WATERMARK_RATIO} and
   * {@link #WORKER_TIERED_STORE_LEVEL0_LOW_WATERMARK_RATIO} instead.
   */
  @Deprecated
  public static final PropertyKey WORKER_TIERED_STORE_LEVEL0_RESERVED_RATIO =
      create(Template.WORKER_TIERED_STORE_LEVEL_RESERVED_RATIO, null, 0);
  public static final PropertyKey WORKER_TIERED_STORE_LEVEL0_HIGH_WATERMARK_RATIO =
      create(Template.WORKER_TIERED_STORE_LEVEL_HIGH_WATERMARK_RATIO, 1.0, 0);
  public static final PropertyKey WORKER_TIERED_STORE_LEVEL0_LOW_WATERMARK_RATIO =
      create(Template.WORKER_TIERED_STORE_LEVEL_LOW_WATERMARK_RATIO, 0.7, 0);
  public static final PropertyKey WORKER_TIERED_STORE_LEVEL1_ALIAS =
      create(Template.WORKER_TIERED_STORE_LEVEL_ALIAS, null, 1);
  public static final PropertyKey WORKER_TIERED_STORE_LEVEL1_DIRS_PATH =
      create(Template.WORKER_TIERED_STORE_LEVEL_DIRS_PATH, null, 1);
  public static final PropertyKey WORKER_TIERED_STORE_LEVEL1_DIRS_QUOTA =
      create(Template.WORKER_TIERED_STORE_LEVEL_DIRS_QUOTA, null, 1);
  /**
   * @deprecated It will be removed in 2.0.0.
   * Use {@link #WORKER_TIERED_STORE_LEVEL1_HIGH_WATERMARK_RATIO} and
   * {@link #WORKER_TIERED_STORE_LEVEL1_LOW_WATERMARK_RATIO} instead.
   */
  @Deprecated
  public static final PropertyKey WORKER_TIERED_STORE_LEVEL1_RESERVED_RATIO =
      create(Template.WORKER_TIERED_STORE_LEVEL_RESERVED_RATIO, null, 1);
  public static final PropertyKey WORKER_TIERED_STORE_LEVEL1_HIGH_WATERMARK_RATIO =
      create(Template.WORKER_TIERED_STORE_LEVEL_HIGH_WATERMARK_RATIO, 1.0, 1);
  public static final PropertyKey WORKER_TIERED_STORE_LEVEL1_LOW_WATERMARK_RATIO =
      create(Template.WORKER_TIERED_STORE_LEVEL_LOW_WATERMARK_RATIO, 0.7, 1);
  public static final PropertyKey WORKER_TIERED_STORE_LEVEL2_ALIAS =
      create(Template.WORKER_TIERED_STORE_LEVEL_ALIAS, null, 2);
  public static final PropertyKey WORKER_TIERED_STORE_LEVEL2_DIRS_PATH =
      create(Template.WORKER_TIERED_STORE_LEVEL_DIRS_PATH, null, 2);
  public static final PropertyKey WORKER_TIERED_STORE_LEVEL2_DIRS_QUOTA =
      create(Template.WORKER_TIERED_STORE_LEVEL_DIRS_QUOTA, null, 2);
  /**
   * @deprecated It will be removed in 2.0.0.
   * Use {@link #WORKER_TIERED_STORE_LEVEL2_HIGH_WATERMARK_RATIO} and
   * {@link #WORKER_TIERED_STORE_LEVEL2_LOW_WATERMARK_RATIO} instead.
   */
  @Deprecated
  public static final PropertyKey WORKER_TIERED_STORE_LEVEL2_RESERVED_RATIO =
      create(Template.WORKER_TIERED_STORE_LEVEL_RESERVED_RATIO, null, 2);
  public static final PropertyKey WORKER_TIERED_STORE_LEVEL2_HIGH_WATERMARK_RATIO =
      create(Template.WORKER_TIERED_STORE_LEVEL_HIGH_WATERMARK_RATIO, 1.0, 2);
  public static final PropertyKey WORKER_TIERED_STORE_LEVEL2_LOW_WATERMARK_RATIO =
      create(Template.WORKER_TIERED_STORE_LEVEL_LOW_WATERMARK_RATIO, 0.7, 2);
  public static final PropertyKey WORKER_TIERED_STORE_LEVELS =
      create(Name.WORKER_TIERED_STORE_LEVELS, 1);
  public static final PropertyKey WORKER_TIERED_STORE_RESERVER_ENABLED =
      create(Name.WORKER_TIERED_STORE_RESERVER_ENABLED, false);
  public static final PropertyKey WORKER_TIERED_STORE_RESERVER_INTERVAL_MS =
      create(Name.WORKER_TIERED_STORE_RESERVER_INTERVAL_MS, 1000);
  public static final PropertyKey WORKER_TIERED_STORE_RETRY =
      create(Name.WORKER_TIERED_STORE_RETRY, 3);
  public static final PropertyKey WORKER_TIERED_STORE_FREE_SPACE_RATIO =
      create(Name.WORKER_TIERED_STORE_FREE_SPACE_RATIO, 0.0f);
  public static final PropertyKey WORKER_WEB_BIND_HOST =
      create(Name.WORKER_WEB_BIND_HOST, "0.0.0.0");
  public static final PropertyKey WORKER_WEB_HOSTNAME = create(Name.WORKER_WEB_HOSTNAME, null);
  public static final PropertyKey WORKER_WEB_PORT = create(Name.WORKER_WEB_PORT, 30000);
  public static final PropertyKey WORKER_UFS_BLOCK_OPEN_TIMEOUT_MS =
      create(Name.WORKER_UFS_BLOCK_OPEN_TIMEOUT_MS, 300000);

  //
  // Proxy related properties
  //
  public static final PropertyKey PROXY_STREAM_CACHE_TIMEOUT_MS =
      create(Name.PROXY_STREAM_CACHE_TIMEOUT_MS, 3600000);
  public static final PropertyKey PROXY_WEB_BIND_HOST = create(Name.PROXY_WEB_BIND_HOST, "0.0.0.0");
  public static final PropertyKey PROXY_WEB_HOSTNAME = create(Name.PROXY_WEB_HOSTNAME, null);
  public static final PropertyKey PROXY_WEB_PORT = create(Name.PROXY_WEB_PORT, 39999);

  //
  // User related properties
  //
  public static final PropertyKey USER_BLOCK_MASTER_CLIENT_THREADS =
      create(Name.USER_BLOCK_MASTER_CLIENT_THREADS, 10);
  public static final PropertyKey USER_BLOCK_REMOTE_READ_BUFFER_SIZE_BYTES =
      create(Name.USER_BLOCK_REMOTE_READ_BUFFER_SIZE_BYTES, "8MB");
<<<<<<< HEAD
=======
  /**
   * @deprecated It will be removed in 2.0.0.
   */
  @Deprecated
  public static final PropertyKey USER_BLOCK_REMOTE_READER_CLASS =
      create(Name.USER_BLOCK_REMOTE_READER_CLASS, "alluxio.client.netty.NettyRemoteBlockReader");
  /**
   * @deprecated It will be removed in 2.0.0.
   */
  @Deprecated
  public static final PropertyKey USER_BLOCK_REMOTE_WRITER_CLASS =
      create(Name.USER_BLOCK_REMOTE_WRITER_CLASS, "alluxio.client.netty.NettyRemoteBlockWriter");
>>>>>>> 598d09e7
  public static final PropertyKey USER_BLOCK_SIZE_BYTES_DEFAULT =
      create(Name.USER_BLOCK_SIZE_BYTES_DEFAULT, "512MB");
  public static final PropertyKey USER_DATE_FORMAT_PATTERN =
      create(Name.USER_DATE_FORMAT_PATTERN, "MM-dd-yyyy HH:mm:ss:SSS");
  public static final PropertyKey USER_FILE_BUFFER_BYTES =
      create(Name.USER_FILE_BUFFER_BYTES, "1MB");
  public static final PropertyKey USER_FILE_CACHE_PARTIALLY_READ_BLOCK =
      create(Name.USER_FILE_CACHE_PARTIALLY_READ_BLOCK, true);
  public static final PropertyKey USER_FILE_DELETE_UNCHECKED =
      create(Name.USER_FILE_DELETE_UNCHECKED, false);
  public static final PropertyKey USER_FILE_MASTER_CLIENT_THREADS =
      create(Name.USER_FILE_MASTER_CLIENT_THREADS, 10);
  public static final PropertyKey USER_FILE_PASSIVE_CACHE_ENABLED =
      create(Name.USER_FILE_PASSIVE_CACHE_ENABLED, true);
  public static final PropertyKey USER_FILE_READ_TYPE_DEFAULT =
      create(Name.USER_FILE_READ_TYPE_DEFAULT, "CACHE_PROMOTE");
  public static final PropertyKey USER_FILE_SEEK_BUFFER_SIZE_BYTES =
      create(Name.USER_FILE_SEEK_BUFFER_SIZE_BYTES, "1MB");
  public static final PropertyKey USER_FILE_WAITCOMPLETED_POLL_MS =
      create(Name.USER_FILE_WAITCOMPLETED_POLL_MS, 1000);
  public static final PropertyKey USER_FILE_WRITE_LOCATION_POLICY =
      create(Name.USER_FILE_WRITE_LOCATION_POLICY, "alluxio.client.file.policy.LocalFirstPolicy");
  public static final PropertyKey USER_FILE_WRITE_AVOID_EVICTION_POLICY_RESERVED_BYTES =
      create(Name.USER_FILE_WRITE_AVOID_EVICTION_POLICY_RESERVED_BYTES, "0MB");
  public static final PropertyKey USER_FILE_WRITE_TYPE_DEFAULT =
      create(Name.USER_FILE_WRITE_TYPE_DEFAULT, "MUST_CACHE");
  public static final PropertyKey USER_FILE_WRITE_TIER_DEFAULT =
      create(Name.USER_FILE_WRITE_TIER_DEFAULT, Constants.FIRST_TIER);
  public static final PropertyKey USER_HEARTBEAT_INTERVAL_MS =
      create(Name.USER_HEARTBEAT_INTERVAL_MS, 1000);
  public static final PropertyKey USER_HOSTNAME = create(Name.USER_HOSTNAME, null);
  public static final PropertyKey USER_LINEAGE_ENABLED = create(Name.USER_LINEAGE_ENABLED, false);
  public static final PropertyKey USER_LINEAGE_MASTER_CLIENT_THREADS =
      create(Name.USER_LINEAGE_MASTER_CLIENT_THREADS, 10);
  public static final PropertyKey USER_LOCAL_READER_PACKET_SIZE_BYTES =
      create(Name.USER_LOCAL_READER_PACKET_SIZE_BYTES, "8MB");
  public static final PropertyKey USER_LOCAL_WRITER_PACKET_SIZE_BYTES =
      create(Name.USER_LOCAL_WRITER_PACKET_SIZE_BYTES, "64KB");
  public static final PropertyKey USER_NETWORK_NETTY_CHANNEL =
      create(Name.USER_NETWORK_NETTY_CHANNEL, null);
  public static final PropertyKey USER_NETWORK_NETTY_TIMEOUT_MS =
      create(Name.USER_NETWORK_NETTY_TIMEOUT_MS, 30000);
  public static final PropertyKey USER_NETWORK_NETTY_WORKER_THREADS =
      create(Name.USER_NETWORK_NETTY_WORKER_THREADS, 0);
  public static final PropertyKey USER_NETWORK_NETTY_CHANNEL_POOL_SIZE_MAX =
      create(Name.USER_NETWORK_NETTY_CHANNEL_POOL_SIZE_MAX, 1024);
  public static final PropertyKey USER_NETWORK_NETTY_CHANNEL_POOL_GC_THRESHOLD_MS =
      create(Name.USER_NETWORK_NETTY_CHANNEL_POOL_GC_THRESHOLD_MS, 300 * Constants.SECOND_MS);
  public static final PropertyKey USER_NETWORK_NETTY_CHANNEL_POOL_DISABLED =
      create(Name.USER_NETWORK_NETTY_CHANNEL_POOL_DISABLED, false);
  public static final PropertyKey USER_NETWORK_NETTY_WRITER_PACKET_SIZE_BYTES =
      create(Name.USER_NETWORK_NETTY_WRITER_PACKET_SIZE_BYTES, "64KB");
  public static final PropertyKey USER_NETWORK_NETTY_WRITER_BUFFER_SIZE_PACKETS =
      create(Name.USER_NETWORK_NETTY_WRITER_BUFFER_SIZE_PACKETS, 16);
  public static final PropertyKey USER_NETWORK_NETTY_WRITER_CLOSE_TIMEOUT_MS =
      create(Name.USER_NETWORK_NETTY_WRITER_CLOSE_TIMEOUT_MS, 300000);
  public static final PropertyKey USER_NETWORK_NETTY_READER_BUFFER_SIZE_PACKETS =
      create(Name.USER_NETWORK_NETTY_READER_BUFFER_SIZE_PACKETS, 16);
  public static final PropertyKey USER_NETWORK_NETTY_READER_PACKET_SIZE_BYTES =
      create(Name.USER_NETWORK_NETTY_READER_PACKET_SIZE_BYTES, "64KB");
  public static final PropertyKey USER_RPC_RETRY_BASE_SLEEP_MS =
      create(Name.USER_RPC_RETRY_BASE_SLEEP_MS, 50);
  public static final PropertyKey USER_RPC_RETRY_MAX_NUM_RETRY =
      create(Name.USER_RPC_RETRY_MAX_NUM_RETRY, 20);
  public static final PropertyKey USER_RPC_RETRY_MAX_SLEEP_MS =
      create(Name.USER_RPC_RETRY_MAX_SLEEP_MS, 5000);
<<<<<<< HEAD
  public static final PropertyKey USER_UFS_BLOCK_READ_LOCATION_POLICY =
      create(Name.USER_UFS_BLOCK_READ_LOCATION_POLICY,
          "alluxio.client.file.policy.LocalFirstPolicy");
  public static final PropertyKey USER_UFS_BLOCK_READ_LOCATION_POLICY_DETERMINISTIC_HASH_SHARDS =
      create(Name.USER_UFS_BLOCK_READ_LOCATION_POLICY_DETERMINISTIC_HASH_SHARDS, 1);
  public static final PropertyKey USER_UFS_BLOCK_READ_CONCURRENCY_MAX =
      create(Name.USER_UFS_BLOCK_READ_CONCURRENCY_MAX, Integer.MAX_VALUE);
  public static final PropertyKey USER_SHORT_CIRCUIT_ENABLED =
      create(Name.USER_SHORT_CIRCUIT_ENABLED, true);

  // Deprecated client configurations. They will be removed in 2.0.0.
  public static final PropertyKey USER_BLOCK_REMOTE_READER_CLASS =
      create(Name.USER_BLOCK_REMOTE_READER_CLASS, "alluxio.client.netty.NettyRemoteBlockReader");
  public static final PropertyKey USER_BLOCK_REMOTE_WRITER_CLASS =
      create(Name.USER_BLOCK_REMOTE_WRITER_CLASS, "alluxio.client.netty.NettyRemoteBlockWriter");
  public static final PropertyKey USER_BLOCK_WORKER_CLIENT_THREADS =
      create(Name.USER_BLOCK_WORKER_CLIENT_THREADS, 10);
  public static final PropertyKey USER_BLOCK_WORKER_CLIENT_POOL_SIZE_MAX =
      create(Name.USER_BLOCK_WORKER_CLIENT_POOL_SIZE_MAX, 128);
  public static final PropertyKey USER_BLOCK_WORKER_CLIENT_POOL_GC_THRESHOLD_MS =
      create(Name.USER_BLOCK_WORKER_CLIENT_POOL_GC_THRESHOLD_MS, 300 * Constants.SECOND_MS);
  public static final PropertyKey USER_FAILED_SPACE_REQUEST_LIMITS =
      create(Name.USER_FAILED_SPACE_REQUEST_LIMITS, 3);
  public static final PropertyKey USER_FILE_WORKER_CLIENT_THREADS =
      create(Name.USER_FILE_WORKER_CLIENT_THREADS, 10);
  public static final PropertyKey USER_FILE_WORKER_CLIENT_POOL_SIZE_MAX =
      create(Name.USER_FILE_WORKER_CLIENT_POOL_SIZE_MAX, 128);
  public static final PropertyKey USER_FILE_WORKER_CLIENT_POOL_GC_THRESHOLD_MS =
      create(Name.USER_FILE_WORKER_CLIENT_POOL_GC_THRESHOLD_MS, 300 * Constants.SECOND_MS);
  public static final PropertyKey USER_NETWORK_NETTY_READER_CANCEL_ENABLED =
      create(Name.USER_NETWORK_NETTY_READER_CANCEL_ENABLED, true);
  public static final PropertyKey USER_UFS_DELEGATION_ENABLED =
      create(Name.USER_UFS_DELEGATION_ENABLED, true);
=======
  /**
   * @deprecated It will be removed in 2.0.0.
   */
  @Deprecated
  public static final PropertyKey USER_UFS_DELEGATION_ENABLED =
      create(Name.USER_UFS_DELEGATION_ENABLED, true);
  /**
   * @deprecated It will be removed in 2.0.0.
   */
  @Deprecated
>>>>>>> 598d09e7
  public static final PropertyKey USER_UFS_DELEGATION_READ_BUFFER_SIZE_BYTES =
      create(Name.USER_UFS_DELEGATION_READ_BUFFER_SIZE_BYTES, "8MB");
  public static final PropertyKey USER_UFS_DELEGATION_WRITE_BUFFER_SIZE_BYTES =
      create(Name.USER_UFS_DELEGATION_WRITE_BUFFER_SIZE_BYTES, "2MB");
<<<<<<< HEAD
  public static final PropertyKey USER_UFS_FILE_READER_CLASS =
      create(Name.USER_UFS_FILE_READER_CLASS,
          "alluxio.client.netty.NettyUnderFileSystemFileReader");
=======
  /**
   * @deprecated It will be removed in 2.0.0.
   */
  @Deprecated
  public static final PropertyKey USER_UFS_FILE_READER_CLASS =
      create(Name.USER_UFS_FILE_READER_CLASS,
          "alluxio.client.netty.NettyUnderFileSystemFileReader");
  /**
   * @deprecated It will be removed in 2.0.0.
   */
  @Deprecated
>>>>>>> 598d09e7
  public static final PropertyKey USER_UFS_FILE_WRITER_CLASS =
      create(Name.USER_UFS_FILE_WRITER_CLASS,
          "alluxio.client.netty.NettyUnderFileSystemFileWriter");

  //
  // FUSE integration related properties
  //
  /** Maximum number of Alluxio paths to cache for fuse conversion. */
  public static final PropertyKey FUSE_CACHED_PATHS_MAX = create(Name.FUSE_CACHED_PATHS_MAX, 500);
  /** Have the fuse process log every FS request. */
  public static final PropertyKey FUSE_DEBUG_ENABLED = create(Name.FUSE_DEBUG_ENABLED, false);

  /** FUSE file system name. */
  public static final PropertyKey FUSE_FS_NAME = create(Name.FUSE_FS_NAME, "alluxio-fuse");
  public static final PropertyKey FUSE_FS_ROOT = create(Name.FUSE_FS_ROOT, "/");
  /**
   * Passed to fuse-mount, maximum granularity of write operations:
   * Capped by the kernel to 128KB max (as of Linux 3.16.0),.
   */
  public static final PropertyKey FUSE_MAXWRITE_BYTES = create(Name.FUSE_MAXWRITE_BYTES, 131072);
  public static final PropertyKey FUSE_MOUNT_DEFAULT =
      create(Name.FUSE_MOUNT_DEFAULT, "/mnt/alluxio");

  //
  // Security related properties
  //
  public static final PropertyKey SECURITY_AUTHENTICATION_CUSTOM_PROVIDER_CLASS =
      create(Name.SECURITY_AUTHENTICATION_CUSTOM_PROVIDER_CLASS, null);
  public static final PropertyKey SECURITY_AUTHENTICATION_SOCKET_TIMEOUT_MS =
      create(Name.SECURITY_AUTHENTICATION_SOCKET_TIMEOUT_MS, "600000");
  public static final PropertyKey SECURITY_AUTHENTICATION_TYPE =
      create(Name.SECURITY_AUTHENTICATION_TYPE, "SIMPLE");
  public static final PropertyKey SECURITY_AUTHORIZATION_PERMISSION_ENABLED =
      create(Name.SECURITY_AUTHORIZATION_PERMISSION_ENABLED, true);
  public static final PropertyKey SECURITY_AUTHORIZATION_PERMISSION_SUPERGROUP =
      create(Name.SECURITY_AUTHORIZATION_PERMISSION_SUPERGROUP, "supergroup");
  public static final PropertyKey SECURITY_AUTHORIZATION_PERMISSION_UMASK =
      create(Name.SECURITY_AUTHORIZATION_PERMISSION_UMASK, "022");
  public static final PropertyKey SECURITY_GROUP_MAPPING_CACHE_TIMEOUT_MS =
      create(Name.SECURITY_GROUP_MAPPING_CACHE_TIMEOUT_MS, "60000");
  public static final PropertyKey SECURITY_GROUP_MAPPING_CLASS =
      create(Name.SECURITY_GROUP_MAPPING_CLASS,
          "alluxio.security.group.provider.ShellBasedUnixGroupsMapping");
  public static final PropertyKey SECURITY_LOGIN_USERNAME =
      create(Name.SECURITY_LOGIN_USERNAME, null);

  //
  // Mesos and Yarn related properties
  //
  public static final PropertyKey INTEGRATION_MASTER_RESOURCE_CPU =
      create(Name.INTEGRATION_MASTER_RESOURCE_CPU, 1);
  public static final PropertyKey INTEGRATION_MASTER_RESOURCE_MEM =
      create(Name.INTEGRATION_MASTER_RESOURCE_MEM, "1024MB");
  public static final PropertyKey INTEGRATION_MESOS_ALLUXIO_JAR_URL =
      create(Name.INTEGRATION_MESOS_ALLUXIO_JAR_URL, String.format(
          "http://downloads.alluxio.org/downloads/files/${%s}/" + "alluxio-${%s}-bin.tar.gz",
          Name.VERSION, Name.VERSION));
  public static final PropertyKey INTEGRATION_MESOS_ALLUXIO_MASTER_NAME =
      create(Name.INTEGRATION_MESOS_ALLUXIO_MASTER_NAME, "AlluxioMaster");
  public static final PropertyKey INTEGRATION_MESOS_ALLUXIO_MASTER_NODE_COUNT =
      create(Name.INTEGRATION_MESOS_ALLUXIO_MASTER_NODE_COUNT, 1);
  public static final PropertyKey INTEGRATION_MESOS_ALLUXIO_WORKER_NAME =
      create(Name.INTEGRATION_MESOS_ALLUXIO_WORKER_NAME, "AlluxioWorker");
  public static final PropertyKey INTEGRATION_MESOS_JDK_PATH =
      create(Name.INTEGRATION_MESOS_JDK_PATH, "jdk1.7.0_79");
  public static final PropertyKey INTEGRATION_MESOS_JDK_URL = create(Name.INTEGRATION_MESOS_JDK_URL,
      "https://alluxio-mesos.s3.amazonaws.com/jdk-7u79-linux-x64.tar.gz");
  public static final PropertyKey INTEGRATION_MESOS_PRINCIPAL =
      create(Name.INTEGRATION_MESOS_PRINCIPAL, "alluxio");
  public static final PropertyKey INTEGRATION_MESOS_ROLE = create(Name.INTEGRATION_MESOS_ROLE, "*");
  public static final PropertyKey INTEGRATION_MESOS_SECRET =
      create(Name.INTEGRATION_MESOS_SECRET, null);
  public static final PropertyKey INTEGRATION_MESOS_USER = create(Name.INTEGRATION_MESOS_USER, "");
  public static final PropertyKey INTEGRATION_WORKER_RESOURCE_CPU =
      create(Name.INTEGRATION_WORKER_RESOURCE_CPU, 1);
  public static final PropertyKey INTEGRATION_WORKER_RESOURCE_MEM =
      create(Name.INTEGRATION_WORKER_RESOURCE_MEM, "1024MB");
  public static final PropertyKey INTEGRATION_YARN_WORKERS_PER_HOST_MAX =
      create(Name.INTEGRATION_YARN_WORKERS_PER_HOST_MAX, 1);

  /**
   * A nested class to hold named string constants for their corresponding properties.
   * Used for setting configuration in integration tests.
   */
  @ThreadSafe
  public static final class Name {
    public static final String CONF_DIR = "alluxio.conf.dir";
    public static final String DEBUG = "alluxio.debug";
    public static final String HOME = "alluxio.home";
    public static final String INTEGRATION_MASTER_RESOURCE_CPU =
        "alluxio.integration.master.resource.cpu";
    public static final String INTEGRATION_MASTER_RESOURCE_MEM =
        "alluxio.integration.master.resource.mem";
    public static final String INTEGRATION_MESOS_ALLUXIO_MASTER_NAME =
        "alluxio.integration.mesos.master.name";
    public static final String INTEGRATION_MESOS_ALLUXIO_MASTER_NODE_COUNT =
        "alluxio.integration.mesos.master.node.count";
    public static final String INTEGRATION_MESOS_ALLUXIO_WORKER_NAME =
        "alluxio.integration.mesos.worker.name";
    public static final String INTEGRATION_MESOS_ALLUXIO_JAR_URL =
        "alluxio.integration.mesos.alluxio.jar.url";
    public static final String INTEGRATION_MESOS_JDK_PATH = "alluxio.integration.mesos.jdk.path";
    public static final String INTEGRATION_MESOS_JDK_URL = "alluxio.integration.mesos.jdk.url";
    public static final String INTEGRATION_MESOS_PRINCIPAL = "alluxio.integration.mesos.principal";
    public static final String INTEGRATION_MESOS_ROLE = "alluxio.integration.mesos.role";
    public static final String INTEGRATION_MESOS_SECRET = "alluxio.integration.mesos.secret";
    public static final String INTEGRATION_MESOS_USER = "alluxio.integration.mesos.user";
    public static final String INTEGRATION_WORKER_RESOURCE_CPU =
        "alluxio.integration.worker.resource.cpu";
    public static final String INTEGRATION_WORKER_RESOURCE_MEM =
        "alluxio.integration.worker.resource.mem";
    public static final String INTEGRATION_YARN_WORKERS_PER_HOST_MAX =
        "alluxio.integration.yarn.workers.per.host.max";
    public static final String KEY_VALUE_ENABLED = "alluxio.keyvalue.enabled";
    public static final String KEY_VALUE_PARTITION_SIZE_BYTES_MAX =
        "alluxio.keyvalue.partition.size.bytes.max";
    public static final String LOGGER_TYPE = "alluxio.logger.type";
    public static final String LOGS_DIR = "alluxio.logs.dir";
    public static final String METRICS_CONF_FILE = "alluxio.metrics.conf.file";
    public static final String NETWORK_HOST_RESOLUTION_TIMEOUT_MS =
        "alluxio.network.host.resolution.timeout.ms";
    public static final String NETWORK_NETTY_HEARTBEAT_TIMEOUT_MS =
        "alluxio.network.netty.heartbeat.timeout.ms";
    public static final String NETWORK_THRIFT_FRAME_SIZE_BYTES_MAX =
        "alluxio.network.thrift.frame.size.bytes.max";
    public static final String SITE_CONF_DIR = "alluxio.site.conf.dir";
    public static final String TEST_MODE = "alluxio.test.mode";
    public static final String VERSION = "alluxio.version";
    public static final String WEB_RESOURCES = "alluxio.web.resources";
    public static final String WEB_THREADS = "alluxio.web.threads";
    public static final String WORK_DIR = "alluxio.work.dir";
    public static final String ZOOKEEPER_ADDRESS = "alluxio.zookeeper.address";
    public static final String ZOOKEEPER_ELECTION_PATH = "alluxio.zookeeper.election.path";
    public static final String ZOOKEEPER_ENABLED = "alluxio.zookeeper.enabled";
    public static final String ZOOKEEPER_LEADER_INQUIRY_RETRY_COUNT =
        "alluxio.zookeeper.leader.inquiry.retry";
    public static final String ZOOKEEPER_LEADER_PATH = "alluxio.zookeeper.leader.path";

    //
    // UFS related properties
    //
    public static final String UNDERFS_ADDRESS = "alluxio.underfs.address";
    public static final String UNDERFS_ALLOW_SET_OWNER_FAILURE =
        "alluxio.underfs.allow.set.owner.failure";
    public static final String UNDERFS_LISTING_LENGTH = "alluxio.underfs.listing.length";
    public static final String UNDERFS_GCS_OWNER_ID_TO_USERNAME_MAPPING =
        "alluxio.underfs.gcs.owner.id.to.username.mapping";
    public static final String UNDERFS_GLUSTERFS_IMPL = "alluxio.underfs.glusterfs.impl";
    public static final String UNDERFS_GLUSTERFS_MOUNTS = "alluxio.underfs.glusterfs.mounts";
    public static final String UNDERFS_GLUSTERFS_MR_DIR =
        "alluxio.underfs.glusterfs.mapred.system.dir";
    public static final String UNDERFS_GLUSTERFS_VOLUMES = "alluxio.underfs.glusterfs.volumes";
    public static final String UNDERFS_HDFS_CONFIGURATION = "alluxio.underfs.hdfs.configuration";
    public static final String UNDERFS_HDFS_IMPL = "alluxio.underfs.hdfs.impl";
    public static final String UNDERFS_HDFS_PREFIXES = "alluxio.underfs.hdfs.prefixes";
    public static final String UNDERFS_HDFS_REMOTE = "alluxio.underfs.hdfs.remote";
    public static final String UNDERFS_OBJECT_STORE_SERVICE_THREADS =
        "alluxio.underfs.object.store.service.threads";
    public static final String UNDERFS_OBJECT_STORE_MOUNT_SHARED_PUBLICLY =
        "alluxio.underfs.object.store.mount.shared.publicly";
    public static final String UNDERFS_OSS_CONNECT_MAX = "alluxio.underfs.oss.connection.max";
    public static final String UNDERFS_OSS_CONNECT_TIMEOUT =
        "alluxio.underfs.oss.connection.timeout.ms";
    public static final String UNDERFS_OSS_CONNECT_TTL = "alluxio.underfs.oss.connection.ttl";
    public static final String UNDERFS_OSS_SOCKET_TIMEOUT = "alluxio.underfs.oss.socket.timeout.ms";
    public static final String UNDERFS_S3A_INHERIT_ACL = "alluxio.underfs.s3a.inherit_acl";
    public static final String UNDERFS_S3A_CONSISTENCY_TIMEOUT_MS =
        "alluxio.underfs.s3a.consistency.timeout.ms";
    public static final String UNDERFS_S3A_REQUEST_TIMEOUT_MS =
        "alluxio.underfs.s3a.request.timeout.ms";
    public static final String UNDERFS_S3A_SECURE_HTTP_ENABLED =
        "alluxio.underfs.s3a.secure.http.enabled";
    public static final String UNDERFS_S3A_SERVER_SIDE_ENCRYPTION_ENABLED =
        "alluxio.underfs.s3a.server.side.encryption.enabled";
    public static final String UNDERFS_S3A_SIGNER_ALGORITHM =
        "alluxio.underfs.s3a.signer.algorithm";
    public static final String UNDERFS_S3A_SOCKET_TIMEOUT_MS =
        "alluxio.underfs.s3a.socket.timeout.ms";
    public static final String UNDERFS_S3_ADMIN_THREADS_MAX =
        "alluxio.underfs.s3.admin.threads.max";
    public static final String UNDERFS_S3_DISABLE_DNS_BUCKETS =
        "alluxio.underfs.s3.disable.dns.buckets";
    public static final String UNDERFS_S3_ENDPOINT = "alluxio.underfs.s3.endpoint";
    public static final String UNDERFS_S3_ENDPOINT_HTTPS_PORT =
        "alluxio.underfs.s3.endpoint.https.port";
    public static final String UNDERFS_S3_ENDPOINT_HTTP_PORT =
        "alluxio.underfs.s3.endpoint.http.port";
    public static final String UNDERFS_S3_OWNER_ID_TO_USERNAME_MAPPING =
        "alluxio.underfs.s3.owner.id.to.username.mapping";
    public static final String UNDERFS_S3_PROXY_HOST = "alluxio.underfs.s3.proxy.host";
    public static final String UNDERFS_S3_PROXY_HTTPS_ONLY = "alluxio.underfs.s3.proxy.https.only";
    public static final String UNDERFS_S3_PROXY_PORT = "alluxio.underfs.s3.proxy.port";
    public static final String UNDERFS_S3_THREADS_MAX = "alluxio.underfs.s3.threads.max";
    public static final String UNDERFS_S3_UPLOAD_THREADS_MAX =
        "alluxio.underfs.s3.upload.threads.max";

    //
    // UFS access control related properties
    //
    public static final String GCS_ACCESS_KEY = "fs.gcs.accessKeyId";
    public static final String GCS_SECRET_KEY = "fs.gcs.secretAccessKey";
    public static final String OSS_ACCESS_KEY = "fs.oss.accessKeyId";
    public static final String OSS_ENDPOINT_KEY = "fs.oss.endpoint";
    public static final String OSS_SECRET_KEY = "fs.oss.accessKeySecret";
    public static final String S3A_ACCESS_KEY = "aws.accessKeyId";
    public static final String S3A_SECRET_KEY = "aws.secretKey";
    public static final String S3N_ACCESS_KEY = "fs.s3n.awsAccessKeyId";
    public static final String S3N_SECRET_KEY = "fs.s3n.awsSecretAccessKey";
    public static final String SWIFT_API_KEY = "fs.swift.apikey";
    public static final String SWIFT_AUTH_METHOD_KEY = "fs.swift.auth.method";
    public static final String SWIFT_AUTH_URL_KEY = "fs.swift.auth.url";
    public static final String SWIFT_PASSWORD_KEY = "fs.swift.password";
    public static final String SWIFT_SIMULATION = "fs.swift.simulation";
    public static final String SWIFT_TENANT_KEY = "fs.swift.tenant";
    public static final String SWIFT_USER_KEY = "fs.swift.user";
    public static final String SWIFT_USE_PUBLIC_URI_KEY = "fs.swift.use.public.url";
    public static final String SWIFT_REGION_KEY = "fs.swift.region";

    //
    // Master related properties
    //
    public static final String MASTER_ADDRESS = "alluxio.master.address";
    public static final String MASTER_BIND_HOST = "alluxio.master.bind.host";
    public static final String MASTER_CONNECTION_TIMEOUT_MS =
        "alluxio.master.connection.timeout.ms";
    public static final String MASTER_FILE_ASYNC_PERSIST_HANDLER =
        "alluxio.master.file.async.persist.handler";
    public static final String MASTER_FORMAT_FILE_PREFIX = "alluxio.master.format.file_prefix";
    public static final String MASTER_HEARTBEAT_INTERVAL_MS =
        "alluxio.master.heartbeat.interval.ms";
    public static final String MASTER_HOSTNAME = "alluxio.master.hostname";
    public static final String MASTER_JOURNAL_FLUSH_BATCH_TIME_MS =
        "alluxio.master.journal.flush.batch.time.ms";
    public static final String MASTER_JOURNAL_FLUSH_TIMEOUT_MS =
        "alluxio.master.journal.flush.timeout.ms";
    public static final String MASTER_JOURNAL_FOLDER = "alluxio.master.journal.folder";
    public static final String MASTER_JOURNAL_FORMATTER_CLASS =
        "alluxio.master.journal.formatter.class";
    public static final String MASTER_JOURNAL_LOG_SIZE_BYTES_MAX =
        "alluxio.master.journal.log.size.bytes.max";
    public static final String MASTER_JOURNAL_TAILER_SHUTDOWN_QUIET_WAIT_TIME_MS =
        "alluxio.master.journal.tailer.shutdown.quiet.wait.time.ms";
    public static final String MASTER_JOURNAL_TAILER_SLEEP_TIME_MS =
        "alluxio.master.journal.tailer.sleep.time.ms";
    public static final String MASTER_KEYTAB_KEY_FILE = "alluxio.master.keytab.file";
    public static final String MASTER_LINEAGE_CHECKPOINT_CLASS =
        "alluxio.master.lineage.checkpoint.class";
    public static final String MASTER_LINEAGE_CHECKPOINT_INTERVAL_MS =
        "alluxio.master.lineage.checkpoint.interval.ms";
    public static final String MASTER_LINEAGE_RECOMPUTE_INTERVAL_MS =
        "alluxio.master.lineage.recompute.interval.ms";
    public static final String MASTER_LINEAGE_RECOMPUTE_LOG_PATH =
        "alluxio.master.lineage.recompute.log.path";
    public static final String MASTER_PRINCIPAL = "alluxio.master.principal";
    public static final String MASTER_RETRY = "alluxio.master.retry";
    public static final String MASTER_RPC_PORT = "alluxio.master.port";
    public static final String MASTER_STARTUP_CONSISTENCY_CHECK_ENABLED =
        "alluxio.master.startup.consistency.check.enabled";
    public static final String MASTER_TIERED_STORE_GLOBAL_LEVEL0_ALIAS =
        "alluxio.master.tieredstore.global.level0.alias";
    public static final String MASTER_TIERED_STORE_GLOBAL_LEVEL1_ALIAS =
        "alluxio.master.tieredstore.global.level1.alias";
    public static final String MASTER_TIERED_STORE_GLOBAL_LEVEL2_ALIAS =
        "alluxio.master.tieredstore.global.level2.alias";
    public static final String MASTER_TIERED_STORE_GLOBAL_LEVELS =
        "alluxio.master.tieredstore.global.levels";
    public static final String MASTER_TTL_CHECKER_INTERVAL_MS =
        "alluxio.master.ttl.checker.interval.ms";
    public static final String MASTER_WEB_BIND_HOST = "alluxio.master.web.bind.host";
    public static final String MASTER_WEB_HOSTNAME = "alluxio.master.web.hostname";
    public static final String MASTER_WEB_PORT = "alluxio.master.web.port";
    public static final String MASTER_WHITELIST = "alluxio.master.whitelist";
    public static final String MASTER_WORKER_THREADS_MAX = "alluxio.master.worker.threads.max";
    public static final String MASTER_WORKER_THREADS_MIN = "alluxio.master.worker.threads.min";
    public static final String MASTER_WORKER_TIMEOUT_MS = "alluxio.master.worker.timeout.ms";
    public static final String MASTER_JOURNAL_CHECKPOINT_PERIOD_ENTRIES =
        "alluxio.master.journal.checkpoint.period.entries";
    public static final String MASTER_JOURNAL_GC_PERIOD_MS = "alluxio.master.journal.gc.period.ms";
    public static final String MASTER_JOURNAL_GC_THRESHOLD_MS =
        "alluxio.master.journal.gc.threshold.ms";
    public static final String MASTER_JOURNAL_TEMPORARY_FILE_GC_THRESHOLD_MS =
        "alluxio.master.journal.temporary.file.gc.threshold.ms";

    //
    // Worker related properties
    //
    public static final String WORKER_ALLOCATOR_CLASS = "alluxio.worker.allocator.class";
    public static final String WORKER_BIND_HOST = "alluxio.worker.bind.host";
    public static final String WORKER_BLOCK_HEARTBEAT_INTERVAL_MS =
        "alluxio.worker.block.heartbeat.interval.ms";
    public static final String WORKER_BLOCK_HEARTBEAT_TIMEOUT_MS =
        "alluxio.worker.block.heartbeat.timeout.ms";
    public static final String WORKER_BLOCK_THREADS_MAX = "alluxio.worker.block.threads.max";
    public static final String WORKER_BLOCK_THREADS_MIN = "alluxio.worker.block.threads.min";
    public static final String WORKER_DATA_BIND_HOST = "alluxio.worker.data.bind.host";
    public static final String WORKER_DATA_FOLDER = "alluxio.worker.data.folder";
    public static final String WORKER_DATA_HOSTNAME = "alluxio.worker.data.hostname";
    public static final String WORKER_DATA_PORT = "alluxio.worker.data.port";
    public static final String WORKER_DATA_SERVER_CLASS = "alluxio.worker.data.server.class";
    public static final String WORKER_DATA_SERVER_DOMAIN_SOCKET_ADDRESS =
        "alluxio.worker.data.server.domain.socket.address";
    public static final String WORKER_DATA_TMP_FOLDER = "alluxio.worker.data.folder.tmp";
    public static final String WORKER_DATA_TMP_SUBDIR_MAX = "alluxio.worker.data.tmp.subdir.max";
    public static final String WORKER_EVICTOR_CLASS = "alluxio.worker.evictor.class";
    public static final String WORKER_EVICTOR_LRFU_ATTENUATION_FACTOR =
        "alluxio.worker.evictor.lrfu.attenuation.factor";
    public static final String WORKER_EVICTOR_LRFU_STEP_FACTOR =
        "alluxio.worker.evictor.lrfu.step.factor";
    public static final String WORKER_FILESYSTEM_HEARTBEAT_INTERVAL_MS =
        "alluxio.worker.filesystem.heartbeat.interval.ms";
    public static final String WORKER_FILE_PERSIST_POOL_SIZE =
        "alluxio.worker.file.persist.pool.size";
    public static final String WORKER_FILE_PERSIST_RATE_LIMIT =
        "alluxio.worker.file.persist.rate.limit";
    public static final String WORKER_FILE_PERSIST_RATE_LIMIT_ENABLED =
        "alluxio.worker.file.persist.rate.limit.enabled";
    public static final String WORKER_FILE_BUFFER_SIZE = "alluxio.worker.file.buffer.size";
    public static final String WORKER_HOSTNAME = "alluxio.worker.hostname";
    public static final String WORKER_KEYTAB_FILE = "alluxio.worker.keytab.file";
    public static final String WORKER_MEMORY_SIZE = "alluxio.worker.memory.size";
    public static final String WORKER_NETWORK_NETTY_BACKLOG =
        "alluxio.worker.network.netty.backlog";
    public static final String WORKER_NETWORK_NETTY_BOSS_THREADS =
        "alluxio.worker.network.netty.boss.threads";
    public static final String WORKER_NETWORK_NETTY_BUFFER_RECEIVE =
        "alluxio.worker.network.netty.buffer.receive";
    public static final String WORKER_NETWORK_NETTY_BUFFER_SEND =
        "alluxio.worker.network.netty.buffer.send";
    public static final String WORKER_NETWORK_NETTY_CHANNEL =
        "alluxio.worker.network.netty.channel";
    public static final String WORKER_NETWORK_NETTY_FILE_TRANSFER_TYPE =
        "alluxio.worker.network.netty.file.transfer";
    public static final String WORKER_NETWORK_NETTY_SHUTDOWN_QUIET_PERIOD =
        "alluxio.worker.network.netty.shutdown.quiet.period";
    public static final String WORKER_NETWORK_NETTY_SHUTDOWN_TIMEOUT =
        "alluxio.worker.network.netty.shutdown.timeout";
    public static final String WORKER_NETWORK_NETTY_WATERMARK_HIGH =
        "alluxio.worker.network.netty.watermark.high";
    public static final String WORKER_NETWORK_NETTY_WATERMARK_LOW =
        "alluxio.worker.network.netty.watermark.low";
    public static final String WORKER_NETWORK_NETTY_WORKER_THREADS =
        "alluxio.worker.network.netty.worker.threads";
    public static final String WORKER_NETWORK_NETTY_WRITER_BUFFER_SIZE_PACKETS =
        "alluxio.worker.network.netty.writer.buffer.size.packets";
    public static final String WORKER_NETWORK_NETTY_READER_BUFFER_SIZE_PACKETS =
        "alluxio.worker.network.netty.reader.buffer.size.packets";
    public static final String WORKER_NETWORK_NETTY_BLOCK_READER_THREADS_MAX =
        "alluxio.worker.network.netty.block.reader.threads.max";
    public static final String WORKER_NETWORK_NETTY_BLOCK_WRITER_THREADS_MAX =
        "alluxio.worker.network.netty.block.writer.threads.max";
    public static final String WORKER_NETWORK_NETTY_FILE_WRITER_THREADS_MAX =
        "alluxio.worker.network.netty.file.writer.threads.max";
    public static final String WORKER_PRINCIPAL = "alluxio.worker.principal";
    public static final String WORKER_RPC_PORT = "alluxio.worker.port";
    public static final String WORKER_SESSION_TIMEOUT_MS = "alluxio.worker.session.timeout.ms";
    public static final String WORKER_TIERED_STORE_BLOCK_LOCK_READERS =
        "alluxio.worker.tieredstore.block.lock.readers";
    public static final String WORKER_TIERED_STORE_BLOCK_LOCKS =
        "alluxio.worker.tieredstore.block.locks";
    public static final String WORKER_TIERED_STORE_LEVELS = "alluxio.worker.tieredstore.levels";
    public static final String WORKER_TIERED_STORE_RESERVER_ENABLED =
        "alluxio.worker.tieredstore.reserver.enabled";
    public static final String WORKER_TIERED_STORE_RESERVER_INTERVAL_MS =
        "alluxio.worker.tieredstore.reserver.interval.ms";
    public static final String WORKER_TIERED_STORE_RETRY = "alluxio.worker.tieredstore.retry";
    public static final String WORKER_TIERED_STORE_FREE_SPACE_RATIO
        = "alluxio.worker.tieredstore.free.space.ratio";
    public static final String WORKER_WEB_BIND_HOST = "alluxio.worker.web.bind.host";
    public static final String WORKER_WEB_HOSTNAME = "alluxio.worker.web.hostname";
    public static final String WORKER_WEB_PORT = "alluxio.worker.web.port";
    public static final String WORKER_UFS_BLOCK_OPEN_TIMEOUT_MS =
        "alluxio.worker.ufs.block.open.timeout.ms";

    //
    // Proxy related properties
    //
    public static final String PROXY_STREAM_CACHE_TIMEOUT_MS =
        "alluxio.proxy.stream.cache.timeout.ms";
    public static final String PROXY_WEB_BIND_HOST = "alluxio.proxy.web.bind.host";
    public static final String PROXY_WEB_HOSTNAME = "alluxio.proxy.web.hostname";
    public static final String PROXY_WEB_PORT = "alluxio.proxy.web.port";

    //
    // User related properties
    //
    public static final String USER_BLOCK_MASTER_CLIENT_THREADS =
        "alluxio.user.block.master.client.threads";
    public static final String USER_BLOCK_REMOTE_READ_BUFFER_SIZE_BYTES =
        "alluxio.user.block.remote.read.buffer.size.bytes";
    public static final String USER_BLOCK_SIZE_BYTES_DEFAULT =
        "alluxio.user.block.size.bytes.default";
    public static final String USER_DATE_FORMAT_PATTERN = "alluxio.user.date.format.pattern";
    public static final String USER_FILE_BUFFER_BYTES = "alluxio.user.file.buffer.bytes";
    public static final String USER_FILE_CACHE_PARTIALLY_READ_BLOCK =
        "alluxio.user.file.cache.partially.read.block";
    public static final String USER_FILE_DELETE_UNCHECKED =
        "alluxio.user.file.delete.unchecked";
    public static final String USER_FILE_MASTER_CLIENT_THREADS =
        "alluxio.user.file.master.client.threads";
    public static final String USER_FILE_PASSIVE_CACHE_ENABLED =
        "alluxio.user.file.passive.cache.enabled";
    public static final String USER_FILE_READ_TYPE_DEFAULT = "alluxio.user.file.readtype.default";
    public static final String USER_FILE_SEEK_BUFFER_SIZE_BYTES =
        "alluxio.user.file.seek.buffer.size.bytes";
    public static final String USER_FILE_WAITCOMPLETED_POLL_MS =
        "alluxio.user.file.waitcompleted.poll.ms";
    public static final String USER_FILE_WRITE_LOCATION_POLICY =
        "alluxio.user.file.write.location.policy.class";
    public static final String USER_FILE_WRITE_AVOID_EVICTION_POLICY_RESERVED_BYTES =
        "alluxio.user.file.write.avoid.eviction.policy.reserved.size.bytes";
    public static final String USER_FILE_WRITE_TYPE_DEFAULT = "alluxio.user.file.writetype.default";
    public static final String USER_FILE_WRITE_TIER_DEFAULT =
        "alluxio.user.file.write.tier.default";
    public static final String USER_HEARTBEAT_INTERVAL_MS = "alluxio.user.heartbeat.interval.ms";
    public static final String USER_HOSTNAME = "alluxio.user.hostname";
    public static final String USER_LINEAGE_ENABLED = "alluxio.user.lineage.enabled";
    public static final String USER_LINEAGE_MASTER_CLIENT_THREADS =
        "alluxio.user.lineage.master.client.threads";
    public static final String USER_LOCAL_READER_PACKET_SIZE_BYTES =
        "alluxio.user.local.reader.packet.size.bytes";
    public static final String USER_LOCAL_WRITER_PACKET_SIZE_BYTES =
        "alluxio.user.local.writer.packet.size.bytes";
    public static final String USER_NETWORK_NETTY_CHANNEL = "alluxio.user.network.netty.channel";
    public static final String USER_NETWORK_NETTY_TIMEOUT_MS =
        "alluxio.user.network.netty.timeout.ms";
    public static final String USER_NETWORK_NETTY_WRITER_CLOSE_TIMEOUT_MS =
        "alluxio.user.network.netty.writer.close.timeout.ms";
    public static final String USER_NETWORK_NETTY_WORKER_THREADS =
        "alluxio.user.network.netty.worker.threads";
    public static final String USER_NETWORK_NETTY_CHANNEL_POOL_SIZE_MAX =
        "alluxio.user.network.netty.channel.pool.size.max";
    public static final String USER_NETWORK_NETTY_CHANNEL_POOL_GC_THRESHOLD_MS =
        "alluxio.user.network.netty.channel.pool.gc.threshold.ms";
    public static final String USER_NETWORK_NETTY_CHANNEL_POOL_DISABLED =
        "alluxio.user.network.netty.channel.pool.disabled";
    public static final String USER_NETWORK_NETTY_WRITER_PACKET_SIZE_BYTES =
        "alluxio.user.network.netty.writer.packet.size.bytes";
    public static final String USER_NETWORK_NETTY_WRITER_BUFFER_SIZE_PACKETS =
        "alluxio.user.network.netty.writer.buffer.size.packets";
    public static final String USER_NETWORK_NETTY_READER_BUFFER_SIZE_PACKETS =
        "alluxio.user.network.netty.reader.buffer.size.packets";
    public static final String USER_NETWORK_NETTY_READER_PACKET_SIZE_BYTES =
        "alluxio.user.network.netty.reader.packet.size.bytes";
    public static final String USER_RPC_RETRY_BASE_SLEEP_MS =
        "alluxio.user.rpc.retry.base.sleep.ms";
    public static final String USER_RPC_RETRY_MAX_NUM_RETRY =
        "alluxio.user.rpc.retry.max.num.retry";
    public static final String USER_RPC_RETRY_MAX_SLEEP_MS = "alluxio.user.rpc.retry.max.sleep.ms";
    public static final String USER_UFS_BLOCK_READ_LOCATION_POLICY =
        "alluxio.user.ufs.block.read.location.policy";
    public static final String USER_UFS_BLOCK_READ_LOCATION_POLICY_DETERMINISTIC_HASH_SHARDS =
        "alluxio.user.ufs.block.read.location.policy.deterministic.hash.shards";
    public static final String USER_UFS_BLOCK_READ_CONCURRENCY_MAX =
        "alluxio.user.ufs.block.read.concurrency.max";
    public static final String USER_SHORT_CIRCUIT_ENABLED = "alluxio.user.short.circuit.enabled";

    // Deprecated client configurations. They will be removed in 2.0.0.
    public static final String USER_BLOCK_WORKER_CLIENT_THREADS =
        "alluxio.user.block.worker.client.threads";
    public static final String USER_BLOCK_WORKER_CLIENT_POOL_SIZE_MAX =
        "alluxio.user.block.worker.client.pool.size.max";
    public static final String USER_BLOCK_WORKER_CLIENT_POOL_GC_THRESHOLD_MS =
        "alluxio.user.block.worker.client.pool.gc.threshold.ms";
    public static final String USER_FILE_WORKER_CLIENT_THREADS =
        "alluxio.user.file.worker.client.threads";
    public static final String USER_FILE_WORKER_CLIENT_POOL_SIZE_MAX =
        "alluxio.user.file.worker.client.pool.size.max";
    public static final String USER_FILE_WORKER_CLIENT_POOL_GC_THRESHOLD_MS =
        "alluxio.user.file.worker.client.pool.gc.threshold.ms";
    public static final String USER_BLOCK_REMOTE_READER_CLASS =
        "alluxio.user.block.remote.reader.class";
    public static final String USER_BLOCK_REMOTE_WRITER_CLASS =
        "alluxio.user.block.remote.writer.class";
    public static final String USER_FAILED_SPACE_REQUEST_LIMITS =
        "alluxio.user.failed.space.request.limits";
    public static final String USER_NETWORK_NETTY_READER_CANCEL_ENABLED =
        "alluxio.user.network.netty.reader.cancel.enabled";
    public static final String USER_UFS_DELEGATION_ENABLED = "alluxio.user.ufs.delegation.enabled";
    public static final String USER_UFS_DELEGATION_READ_BUFFER_SIZE_BYTES =
        "alluxio.user.ufs.delegation.read.buffer.size.bytes";
    public static final String USER_UFS_DELEGATION_WRITE_BUFFER_SIZE_BYTES =
        "alluxio.user.ufs.delegation.write.buffer.size.bytes";
    public static final String USER_UFS_FILE_READER_CLASS = "alluxio.user.ufs.file.reader.class";
    public static final String USER_UFS_FILE_WRITER_CLASS = "alluxio.user.ufs.file.writer.class";

    //
    // FUSE integration related properties
    //
    public static final String FUSE_CACHED_PATHS_MAX = "alluxio.fuse.cached.paths.max";
    public static final String FUSE_DEBUG_ENABLED = "alluxio.fuse.debug.enabled";
    public static final String FUSE_FS_NAME = "alluxio.fuse.fs.name";
    public static final String FUSE_FS_ROOT = "alluxio.fuse.fs.root";
    public static final String FUSE_MAXWRITE_BYTES = "alluxio.fuse.maxwrite.bytes";
    public static final String FUSE_MOUNT_DEFAULT = "alluxio.fuse.mount.default";

    //
    // Security related properties
    //
    public static final String SECURITY_AUTHENTICATION_CUSTOM_PROVIDER_CLASS =
        "alluxio.security.authentication.custom.provider.class";
    public static final String SECURITY_AUTHENTICATION_SOCKET_TIMEOUT_MS =
        "alluxio.security.authentication.socket.timeout.ms";
    public static final String SECURITY_AUTHENTICATION_TYPE =
        "alluxio.security.authentication.type";
    public static final String SECURITY_AUTHORIZATION_PERMISSION_ENABLED =
        "alluxio.security.authorization.permission.enabled";
    public static final String SECURITY_AUTHORIZATION_PERMISSION_SUPERGROUP =
        "alluxio.security.authorization.permission.supergroup";
    public static final String SECURITY_AUTHORIZATION_PERMISSION_UMASK =
        "alluxio.security.authorization.permission.umask";
    public static final String SECURITY_GROUP_MAPPING_CACHE_TIMEOUT_MS =
        "alluxio.security.group.mapping.cache.timeout.ms";
    public static final String SECURITY_GROUP_MAPPING_CLASS =
        "alluxio.security.group.mapping.class";
    public static final String SECURITY_LOGIN_USERNAME = "alluxio.security.login.username";

    private Name() {} // prevent instantiation
  }

  /**
   * A set of templates to generate the names of parameterized properties given
   * different parameters. E.g., * {@code Template.MASTER_TIERED_STORE_GLOBAL_LEVEL_ALIAS.format(0)}
   */
  @ThreadSafe
  public enum Template {
    MASTER_MOUNT_TABLE_ALLUXIO("alluxio.master.mount.table.%s.alluxio",
        "alluxio\\.master\\.mount\\.table.(\\w+)\\.alluxio"),
    MASTER_MOUNT_TABLE_OPTION("alluxio.master.mount.table.%s.option",
        "alluxio\\.master\\.mount\\.table\\.(\\w+)\\.option"),
    MASTER_MOUNT_TABLE_OPTION_PROPERTY("alluxio.master.mount.table.%s.option.%s",
        "alluxio\\.master\\.mount\\.table\\.(\\w+)\\.option(\\.\\w+)++"),
    MASTER_MOUNT_TABLE_READONLY("alluxio.master.mount.table.%s.readonly",
        "alluxio\\.master\\.mount\\.table\\.(\\w+)\\.readonly"),
    MASTER_MOUNT_TABLE_SHARED("alluxio.master.mount.table.%s.shared",
        "alluxio\\.master\\.mount\\.table\\.(\\w+)\\.shared"),
    MASTER_MOUNT_TABLE_UFS("alluxio.master.mount.table.%s.ufs",
        "alluxio\\.master\\.mount\\.table\\.(\\w+)\\.ufs"),
    MASTER_MOUNT_TABLE_ROOT_OPTION_PROPERTY("alluxio.master.mount.table.root.option.%s",
        "alluxio\\.master\\.mount\\.table\\.root\\.option(\\.\\w+)++"),
    MASTER_TIERED_STORE_GLOBAL_LEVEL_ALIAS("alluxio.master.tieredstore.global.level%d.alias",
        "alluxio\\.master\\.tieredstore\\.global\\.level(\\d+)\\.alias"),
    WORKER_TIERED_STORE_LEVEL_ALIAS("alluxio.worker.tieredstore.level%d.alias",
        "alluxio\\.worker\\.tieredstore\\.level(\\d+)\\.alias"),
    WORKER_TIERED_STORE_LEVEL_DIRS_PATH("alluxio.worker.tieredstore.level%d.dirs.path",
        "alluxio\\.worker\\.tieredstore\\.level(\\d+)\\.dirs\\.path"),
    WORKER_TIERED_STORE_LEVEL_DIRS_QUOTA("alluxio.worker.tieredstore.level%d.dirs.quota",
        "alluxio\\.worker\\.tieredstore\\.level(\\d+)\\.dirs\\.quota"),
    WORKER_TIERED_STORE_LEVEL_RESERVED_RATIO("alluxio.worker.tieredstore.level%d.reserved.ratio",
        "alluxio\\.worker\\.tieredstore\\.level(\\d+)\\.reserved\\.ratio"),
    WORKER_TIERED_STORE_LEVEL_HIGH_WATERMARK_RATIO(
        "alluxio.worker.tieredstore.level%d.watermark.high.ratio",
        "alluxio\\.worker\\.tieredstore\\.level(\\d+)\\.watermark\\.high\\.ratio"),
    WORKER_TIERED_STORE_LEVEL_LOW_WATERMARK_RATIO(
        "alluxio.worker.tieredstore.level%d.watermark.low.ratio",
        "alluxio\\.worker\\.tieredstore\\.level(\\d+)\\.watermark\\.low\\.ratio"),
    ;

    private final String mFormat;
    private final Pattern mPattern;

    /**
     * Constructs a property key format.
     *
     * @param format String of this property as formatted string
     * @param re String of this property as regexp
     */
    Template(String format, String re) {
      mFormat = format;
      mPattern = Pattern.compile(re);
    }

    @Override
    public String toString() {
      return Objects.toStringHelper(this).add("format", mFormat).add("pattern", mPattern)
          .toString();
    }

    /**
     * Converts a property key template (e.g.,
     * {@link #WORKER_TIERED_STORE_LEVEL_RESERVED_RATIO}) to a {@link PropertyKey} instance.
     *
     * @param params ordinal
     * @return corresponding property
     */
    public PropertyKey format(Object... params) {
      return new PropertyKey(String.format(mFormat, params));
    }
  }

  /**
   * @param input string of property key
   * @return whether the input is a valid property name
   */
  public static boolean isValid(String input) {
    // Check if input matches any default keys
    if (DEFAULT_KEYS_MAP.containsKey(input)) {
      return true;
    }
    // Check if input matches any parameterized keys
    for (Template template : Template.values()) {
      Matcher matcher = template.mPattern.matcher(input);
      if (matcher.matches()) {
        return true;
      }
    }
    return false;
  }

  /**
   * Parses a string and return its corresponding {@link PropertyKey}, throwing exception if no such
   * a property can be found.
   *
   * @param input string of property key
   * @return corresponding property
   */
  public static PropertyKey fromString(String input) {
    // First try to parse it as default key
    PropertyKey key = DEFAULT_KEYS_MAP.get(input);
    if (key != null) {
      return key;
    }
    // Try different templates and see if any template matches
    for (Template template : Template.values()) {
      Matcher matcher = template.mPattern.matcher(input);
      if (matcher.matches()) {
        return new PropertyKey(input);
      }
    }
    throw new IllegalArgumentException(
        ExceptionMessage.INVALID_CONFIGURATION_KEY.getMessage(input));
  }

  /**
   * @return all pre-defined property keys
   */
  public static Collection<? extends PropertyKey> defaultKeys() {
    return DEFAULT_KEYS_MAP.values();
  }

  /** Property name. */
  private final String mName;

  /**
   * @param name String of this property
   */
  PropertyKey(String name) {
    mName = Preconditions.checkNotNull(name, "name");
  }

  /**
   * Factory method to create a constant default property and assign a default value.
   *
   * @param name String of this property
   * @param defaultValue Default value of this property in compile time if not null
   */
  static PropertyKey create(String name, Object defaultValue) {
    PropertyKey key = new PropertyKey(name);
    DEFAULT_KEYS_MAP.put(name, key);
    DEFAULT_VALUES.put(key, defaultValue);
    return key;
  }

  /**
   * Factory method to create a property from template and assign a default value.
   *
   * @param template String of this property
   * @param defaultValue Default value of this property in compile time if not null
   */
  static PropertyKey create(Template template, Object defaultValue, Object... param) {
    PropertyKey key = template.format(param);
    DEFAULT_KEYS_MAP.put(key.toString(), key);
    DEFAULT_VALUES.put(key, defaultValue);
    return key;
  }

  @Override
  public boolean equals(Object o) {
    if (this == o) {
      return true;
    }
    if (!(o instanceof PropertyKey)) {
      return false;
    }
    PropertyKey that = (PropertyKey) o;
    return Objects.equal(mName, that.mName);
  }

  @Override
  public int hashCode() {
    return Objects.hashCode(mName);
  }

  @Override
  public String toString() {
    return mName;
  }

  /**
   * @return length of this property key
   */
  public int length() {
    return mName.length();
  }

  /**
   * @param key the name of input key
   * @return if this key is nested inside the given key
   */
  public boolean isNested(String key) {
    return key.length() > length() + 1 && key.startsWith(mName) && key.charAt(length()) == '.';
  }

  /**
   * @return the default value of a property key or null if no default value set
   */
  public String getDefaultValue() {
    Object value = DEFAULT_VALUES.get(this);
    return value != null ? value.toString() : null;
  }

  /**
   * @param name the name of a property key
   * @return if this property key is deprecated
   */
  public static boolean isDeprecated(String name) {
    try {
      PropertyKey key = new PropertyKey(name);
      Class c = key.getClass();
      Field field = c.getDeclaredField(name);
      Annotation[] annotations = field.getDeclaredAnnotations();
      for (Annotation anno : annotations) {
        if (anno instanceof Deprecated) {
          return true;
        }
      }
      return false;
    } catch (NoSuchFieldException e) {
      return false;
    }
  }
}<|MERGE_RESOLUTION|>--- conflicted
+++ resolved
@@ -16,14 +16,13 @@
 import com.google.common.base.Objects;
 import com.google.common.base.Preconditions;
 
+import java.lang.annotation.Annotation;
+import java.lang.reflect.Field;
 import java.util.Collection;
 import java.util.HashMap;
 import java.util.Map;
 import java.util.regex.Matcher;
 import java.util.regex.Pattern;
-
-import java.lang.annotation.Annotation;
-import java.lang.reflect.Field;
 
 import javax.annotation.concurrent.ThreadSafe;
 
@@ -352,9 +351,11 @@
   public static final PropertyKey WORKER_NETWORK_NETTY_READER_BUFFER_SIZE_PACKETS =
       create(Name.WORKER_NETWORK_NETTY_READER_BUFFER_SIZE_PACKETS, 16);
   public static final PropertyKey WORKER_NETWORK_NETTY_BLOCK_READER_THREADS_MAX =
-      create(Name.WORKER_NETWORK_NETTY_BLOCK_READER_THREADS_MAX, 256);
+      create(Name.WORKER_NETWORK_NETTY_BLOCK_READER_THREADS_MAX, 128);
   public static final PropertyKey WORKER_NETWORK_NETTY_BLOCK_WRITER_THREADS_MAX =
       create(Name.WORKER_NETWORK_NETTY_BLOCK_WRITER_THREADS_MAX, 128);
+  public static final PropertyKey WORKER_NETWORK_NETTY_FILE_READER_THREADS_MAX =
+      create(Name.WORKER_NETWORK_NETTY_FILE_READER_THREADS_MAX, 128);
   public static final PropertyKey WORKER_NETWORK_NETTY_FILE_WRITER_THREADS_MAX =
       create(Name.WORKER_NETWORK_NETTY_FILE_WRITER_THREADS_MAX, 128);
 
@@ -453,8 +454,6 @@
       create(Name.USER_BLOCK_MASTER_CLIENT_THREADS, 10);
   public static final PropertyKey USER_BLOCK_REMOTE_READ_BUFFER_SIZE_BYTES =
       create(Name.USER_BLOCK_REMOTE_READ_BUFFER_SIZE_BYTES, "8MB");
-<<<<<<< HEAD
-=======
   /**
    * @deprecated It will be removed in 2.0.0.
    */
@@ -467,11 +466,18 @@
   @Deprecated
   public static final PropertyKey USER_BLOCK_REMOTE_WRITER_CLASS =
       create(Name.USER_BLOCK_REMOTE_WRITER_CLASS, "alluxio.client.netty.NettyRemoteBlockWriter");
->>>>>>> 598d09e7
   public static final PropertyKey USER_BLOCK_SIZE_BYTES_DEFAULT =
       create(Name.USER_BLOCK_SIZE_BYTES_DEFAULT, "512MB");
+  public static final PropertyKey USER_BLOCK_WORKER_CLIENT_THREADS =
+      create(Name.USER_BLOCK_WORKER_CLIENT_THREADS, 10);
+  public static final PropertyKey USER_BLOCK_WORKER_CLIENT_POOL_SIZE_MAX =
+      create(Name.USER_BLOCK_WORKER_CLIENT_POOL_SIZE_MAX, 128);
+  public static final PropertyKey USER_BLOCK_WORKER_CLIENT_POOL_GC_THRESHOLD_MS =
+      create(Name.USER_BLOCK_WORKER_CLIENT_POOL_GC_THRESHOLD_MS, 300 * Constants.SECOND_MS);
   public static final PropertyKey USER_DATE_FORMAT_PATTERN =
       create(Name.USER_DATE_FORMAT_PATTERN, "MM-dd-yyyy HH:mm:ss:SSS");
+  public static final PropertyKey USER_FAILED_SPACE_REQUEST_LIMITS =
+      create(Name.USER_FAILED_SPACE_REQUEST_LIMITS, 3);
   public static final PropertyKey USER_FILE_BUFFER_BYTES =
       create(Name.USER_FILE_BUFFER_BYTES, "1MB");
   public static final PropertyKey USER_FILE_CACHE_PARTIALLY_READ_BLOCK =
@@ -488,6 +494,12 @@
       create(Name.USER_FILE_SEEK_BUFFER_SIZE_BYTES, "1MB");
   public static final PropertyKey USER_FILE_WAITCOMPLETED_POLL_MS =
       create(Name.USER_FILE_WAITCOMPLETED_POLL_MS, 1000);
+  public static final PropertyKey USER_FILE_WORKER_CLIENT_THREADS =
+      create(Name.USER_FILE_WORKER_CLIENT_THREADS, 10);
+  public static final PropertyKey USER_FILE_WORKER_CLIENT_POOL_SIZE_MAX =
+      create(Name.USER_FILE_WORKER_CLIENT_POOL_SIZE_MAX, 128);
+  public static final PropertyKey USER_FILE_WORKER_CLIENT_POOL_GC_THRESHOLD_MS =
+      create(Name.USER_FILE_WORKER_CLIENT_POOL_GC_THRESHOLD_MS, 300 * Constants.SECOND_MS);
   public static final PropertyKey USER_FILE_WRITE_LOCATION_POLICY =
       create(Name.USER_FILE_WRITE_LOCATION_POLICY, "alluxio.client.file.policy.LocalFirstPolicy");
   public static final PropertyKey USER_FILE_WRITE_AVOID_EVICTION_POLICY_RESERVED_BYTES =
@@ -526,15 +538,45 @@
       create(Name.USER_NETWORK_NETTY_WRITER_CLOSE_TIMEOUT_MS, 300000);
   public static final PropertyKey USER_NETWORK_NETTY_READER_BUFFER_SIZE_PACKETS =
       create(Name.USER_NETWORK_NETTY_READER_BUFFER_SIZE_PACKETS, 16);
+  public static final PropertyKey USER_NETWORK_NETTY_READER_CANCEL_ENABLED =
+      create(Name.USER_NETWORK_NETTY_READER_CANCEL_ENABLED, true);
   public static final PropertyKey USER_NETWORK_NETTY_READER_PACKET_SIZE_BYTES =
       create(Name.USER_NETWORK_NETTY_READER_PACKET_SIZE_BYTES, "64KB");
+
   public static final PropertyKey USER_RPC_RETRY_BASE_SLEEP_MS =
       create(Name.USER_RPC_RETRY_BASE_SLEEP_MS, 50);
   public static final PropertyKey USER_RPC_RETRY_MAX_NUM_RETRY =
       create(Name.USER_RPC_RETRY_MAX_NUM_RETRY, 20);
   public static final PropertyKey USER_RPC_RETRY_MAX_SLEEP_MS =
       create(Name.USER_RPC_RETRY_MAX_SLEEP_MS, 5000);
-<<<<<<< HEAD
+  /**
+   * @deprecated It will be removed in 2.0.0.
+   */
+  @Deprecated
+  public static final PropertyKey USER_UFS_DELEGATION_ENABLED =
+      create(Name.USER_UFS_DELEGATION_ENABLED, true);
+  /**
+   * @deprecated It will be removed in 2.0.0.
+   */
+  @Deprecated
+  public static final PropertyKey USER_UFS_DELEGATION_READ_BUFFER_SIZE_BYTES =
+      create(Name.USER_UFS_DELEGATION_READ_BUFFER_SIZE_BYTES, "8MB");
+  public static final PropertyKey USER_UFS_DELEGATION_WRITE_BUFFER_SIZE_BYTES =
+      create(Name.USER_UFS_DELEGATION_WRITE_BUFFER_SIZE_BYTES, "2MB");
+  /**
+   * @deprecated It will be removed in 2.0.0.
+   */
+  @Deprecated
+  public static final PropertyKey USER_UFS_FILE_READER_CLASS =
+      create(Name.USER_UFS_FILE_READER_CLASS,
+          "alluxio.client.netty.NettyUnderFileSystemFileReader");
+  /**
+   * @deprecated It will be removed in 2.0.0.
+   */
+  @Deprecated
+  public static final PropertyKey USER_UFS_FILE_WRITER_CLASS =
+      create(Name.USER_UFS_FILE_WRITER_CLASS,
+          "alluxio.client.netty.NettyUnderFileSystemFileWriter");
   public static final PropertyKey USER_UFS_BLOCK_READ_LOCATION_POLICY =
       create(Name.USER_UFS_BLOCK_READ_LOCATION_POLICY,
           "alluxio.client.file.policy.LocalFirstPolicy");
@@ -542,68 +584,10 @@
       create(Name.USER_UFS_BLOCK_READ_LOCATION_POLICY_DETERMINISTIC_HASH_SHARDS, 1);
   public static final PropertyKey USER_UFS_BLOCK_READ_CONCURRENCY_MAX =
       create(Name.USER_UFS_BLOCK_READ_CONCURRENCY_MAX, Integer.MAX_VALUE);
+  public static final PropertyKey USER_UFS_BLOCK_OPEN_TIMEOUT_MS =
+      create(Name.USER_UFS_BLOCK_OPEN_TIMEOUT_MS, 300000);
   public static final PropertyKey USER_SHORT_CIRCUIT_ENABLED =
       create(Name.USER_SHORT_CIRCUIT_ENABLED, true);
-
-  // Deprecated client configurations. They will be removed in 2.0.0.
-  public static final PropertyKey USER_BLOCK_REMOTE_READER_CLASS =
-      create(Name.USER_BLOCK_REMOTE_READER_CLASS, "alluxio.client.netty.NettyRemoteBlockReader");
-  public static final PropertyKey USER_BLOCK_REMOTE_WRITER_CLASS =
-      create(Name.USER_BLOCK_REMOTE_WRITER_CLASS, "alluxio.client.netty.NettyRemoteBlockWriter");
-  public static final PropertyKey USER_BLOCK_WORKER_CLIENT_THREADS =
-      create(Name.USER_BLOCK_WORKER_CLIENT_THREADS, 10);
-  public static final PropertyKey USER_BLOCK_WORKER_CLIENT_POOL_SIZE_MAX =
-      create(Name.USER_BLOCK_WORKER_CLIENT_POOL_SIZE_MAX, 128);
-  public static final PropertyKey USER_BLOCK_WORKER_CLIENT_POOL_GC_THRESHOLD_MS =
-      create(Name.USER_BLOCK_WORKER_CLIENT_POOL_GC_THRESHOLD_MS, 300 * Constants.SECOND_MS);
-  public static final PropertyKey USER_FAILED_SPACE_REQUEST_LIMITS =
-      create(Name.USER_FAILED_SPACE_REQUEST_LIMITS, 3);
-  public static final PropertyKey USER_FILE_WORKER_CLIENT_THREADS =
-      create(Name.USER_FILE_WORKER_CLIENT_THREADS, 10);
-  public static final PropertyKey USER_FILE_WORKER_CLIENT_POOL_SIZE_MAX =
-      create(Name.USER_FILE_WORKER_CLIENT_POOL_SIZE_MAX, 128);
-  public static final PropertyKey USER_FILE_WORKER_CLIENT_POOL_GC_THRESHOLD_MS =
-      create(Name.USER_FILE_WORKER_CLIENT_POOL_GC_THRESHOLD_MS, 300 * Constants.SECOND_MS);
-  public static final PropertyKey USER_NETWORK_NETTY_READER_CANCEL_ENABLED =
-      create(Name.USER_NETWORK_NETTY_READER_CANCEL_ENABLED, true);
-  public static final PropertyKey USER_UFS_DELEGATION_ENABLED =
-      create(Name.USER_UFS_DELEGATION_ENABLED, true);
-=======
-  /**
-   * @deprecated It will be removed in 2.0.0.
-   */
-  @Deprecated
-  public static final PropertyKey USER_UFS_DELEGATION_ENABLED =
-      create(Name.USER_UFS_DELEGATION_ENABLED, true);
-  /**
-   * @deprecated It will be removed in 2.0.0.
-   */
-  @Deprecated
->>>>>>> 598d09e7
-  public static final PropertyKey USER_UFS_DELEGATION_READ_BUFFER_SIZE_BYTES =
-      create(Name.USER_UFS_DELEGATION_READ_BUFFER_SIZE_BYTES, "8MB");
-  public static final PropertyKey USER_UFS_DELEGATION_WRITE_BUFFER_SIZE_BYTES =
-      create(Name.USER_UFS_DELEGATION_WRITE_BUFFER_SIZE_BYTES, "2MB");
-<<<<<<< HEAD
-  public static final PropertyKey USER_UFS_FILE_READER_CLASS =
-      create(Name.USER_UFS_FILE_READER_CLASS,
-          "alluxio.client.netty.NettyUnderFileSystemFileReader");
-=======
-  /**
-   * @deprecated It will be removed in 2.0.0.
-   */
-  @Deprecated
-  public static final PropertyKey USER_UFS_FILE_READER_CLASS =
-      create(Name.USER_UFS_FILE_READER_CLASS,
-          "alluxio.client.netty.NettyUnderFileSystemFileReader");
-  /**
-   * @deprecated It will be removed in 2.0.0.
-   */
-  @Deprecated
->>>>>>> 598d09e7
-  public static final PropertyKey USER_UFS_FILE_WRITER_CLASS =
-      create(Name.USER_UFS_FILE_WRITER_CLASS,
-          "alluxio.client.netty.NettyUnderFileSystemFileWriter");
 
   //
   // FUSE integration related properties
@@ -951,6 +935,8 @@
         "alluxio.worker.network.netty.block.reader.threads.max";
     public static final String WORKER_NETWORK_NETTY_BLOCK_WRITER_THREADS_MAX =
         "alluxio.worker.network.netty.block.writer.threads.max";
+    public static final String WORKER_NETWORK_NETTY_FILE_READER_THREADS_MAX =
+        "alluxio.worker.network.netty.file.reader.threads.max";
     public static final String WORKER_NETWORK_NETTY_FILE_WRITER_THREADS_MAX =
         "alluxio.worker.network.netty.file.writer.threads.max";
     public static final String WORKER_PRINCIPAL = "alluxio.worker.principal";
@@ -988,11 +974,23 @@
     //
     public static final String USER_BLOCK_MASTER_CLIENT_THREADS =
         "alluxio.user.block.master.client.threads";
+    public static final String USER_BLOCK_REMOTE_READER_CLASS =
+        "alluxio.user.block.remote.reader.class";
     public static final String USER_BLOCK_REMOTE_READ_BUFFER_SIZE_BYTES =
         "alluxio.user.block.remote.read.buffer.size.bytes";
+    public static final String USER_BLOCK_REMOTE_WRITER_CLASS =
+        "alluxio.user.block.remote.writer.class";
     public static final String USER_BLOCK_SIZE_BYTES_DEFAULT =
         "alluxio.user.block.size.bytes.default";
+    public static final String USER_BLOCK_WORKER_CLIENT_THREADS =
+        "alluxio.user.block.worker.client.threads";
+    public static final String USER_BLOCK_WORKER_CLIENT_POOL_SIZE_MAX =
+        "alluxio.user.block.worker.client.pool.size.max";
+    public static final String USER_BLOCK_WORKER_CLIENT_POOL_GC_THRESHOLD_MS =
+        "alluxio.user.block.worker.client.pool.gc.threshold.ms";
     public static final String USER_DATE_FORMAT_PATTERN = "alluxio.user.date.format.pattern";
+    public static final String USER_FAILED_SPACE_REQUEST_LIMITS =
+        "alluxio.user.failed.space.request.limits";
     public static final String USER_FILE_BUFFER_BYTES = "alluxio.user.file.buffer.bytes";
     public static final String USER_FILE_CACHE_PARTIALLY_READ_BLOCK =
         "alluxio.user.file.cache.partially.read.block";
@@ -1007,6 +1005,12 @@
         "alluxio.user.file.seek.buffer.size.bytes";
     public static final String USER_FILE_WAITCOMPLETED_POLL_MS =
         "alluxio.user.file.waitcompleted.poll.ms";
+    public static final String USER_FILE_WORKER_CLIENT_THREADS =
+        "alluxio.user.file.worker.client.threads";
+    public static final String USER_FILE_WORKER_CLIENT_POOL_SIZE_MAX =
+        "alluxio.user.file.worker.client.pool.size.max";
+    public static final String USER_FILE_WORKER_CLIENT_POOL_GC_THRESHOLD_MS =
+        "alluxio.user.file.worker.client.pool.gc.threshold.ms";
     public static final String USER_FILE_WRITE_LOCATION_POLICY =
         "alluxio.user.file.write.location.policy.class";
     public static final String USER_FILE_WRITE_AVOID_EVICTION_POLICY_RESERVED_BYTES =
@@ -1042,6 +1046,8 @@
         "alluxio.user.network.netty.writer.buffer.size.packets";
     public static final String USER_NETWORK_NETTY_READER_BUFFER_SIZE_PACKETS =
         "alluxio.user.network.netty.reader.buffer.size.packets";
+    public static final String USER_NETWORK_NETTY_READER_CANCEL_ENABLED =
+        "alluxio.user.network.netty.reader.cancel.enabled";
     public static final String USER_NETWORK_NETTY_READER_PACKET_SIZE_BYTES =
         "alluxio.user.network.netty.reader.packet.size.bytes";
     public static final String USER_RPC_RETRY_BASE_SLEEP_MS =
@@ -1049,35 +1055,6 @@
     public static final String USER_RPC_RETRY_MAX_NUM_RETRY =
         "alluxio.user.rpc.retry.max.num.retry";
     public static final String USER_RPC_RETRY_MAX_SLEEP_MS = "alluxio.user.rpc.retry.max.sleep.ms";
-    public static final String USER_UFS_BLOCK_READ_LOCATION_POLICY =
-        "alluxio.user.ufs.block.read.location.policy";
-    public static final String USER_UFS_BLOCK_READ_LOCATION_POLICY_DETERMINISTIC_HASH_SHARDS =
-        "alluxio.user.ufs.block.read.location.policy.deterministic.hash.shards";
-    public static final String USER_UFS_BLOCK_READ_CONCURRENCY_MAX =
-        "alluxio.user.ufs.block.read.concurrency.max";
-    public static final String USER_SHORT_CIRCUIT_ENABLED = "alluxio.user.short.circuit.enabled";
-
-    // Deprecated client configurations. They will be removed in 2.0.0.
-    public static final String USER_BLOCK_WORKER_CLIENT_THREADS =
-        "alluxio.user.block.worker.client.threads";
-    public static final String USER_BLOCK_WORKER_CLIENT_POOL_SIZE_MAX =
-        "alluxio.user.block.worker.client.pool.size.max";
-    public static final String USER_BLOCK_WORKER_CLIENT_POOL_GC_THRESHOLD_MS =
-        "alluxio.user.block.worker.client.pool.gc.threshold.ms";
-    public static final String USER_FILE_WORKER_CLIENT_THREADS =
-        "alluxio.user.file.worker.client.threads";
-    public static final String USER_FILE_WORKER_CLIENT_POOL_SIZE_MAX =
-        "alluxio.user.file.worker.client.pool.size.max";
-    public static final String USER_FILE_WORKER_CLIENT_POOL_GC_THRESHOLD_MS =
-        "alluxio.user.file.worker.client.pool.gc.threshold.ms";
-    public static final String USER_BLOCK_REMOTE_READER_CLASS =
-        "alluxio.user.block.remote.reader.class";
-    public static final String USER_BLOCK_REMOTE_WRITER_CLASS =
-        "alluxio.user.block.remote.writer.class";
-    public static final String USER_FAILED_SPACE_REQUEST_LIMITS =
-        "alluxio.user.failed.space.request.limits";
-    public static final String USER_NETWORK_NETTY_READER_CANCEL_ENABLED =
-        "alluxio.user.network.netty.reader.cancel.enabled";
     public static final String USER_UFS_DELEGATION_ENABLED = "alluxio.user.ufs.delegation.enabled";
     public static final String USER_UFS_DELEGATION_READ_BUFFER_SIZE_BYTES =
         "alluxio.user.ufs.delegation.read.buffer.size.bytes";
@@ -1085,6 +1062,15 @@
         "alluxio.user.ufs.delegation.write.buffer.size.bytes";
     public static final String USER_UFS_FILE_READER_CLASS = "alluxio.user.ufs.file.reader.class";
     public static final String USER_UFS_FILE_WRITER_CLASS = "alluxio.user.ufs.file.writer.class";
+    public static final String USER_UFS_BLOCK_READ_LOCATION_POLICY =
+        "alluxio.user.ufs.block.read.location.policy";
+    public static final String USER_UFS_BLOCK_READ_LOCATION_POLICY_DETERMINISTIC_HASH_SHARDS =
+        "alluxio.user.ufs.block.read.location.policy.deterministic.hash.shards";
+    public static final String USER_UFS_BLOCK_READ_CONCURRENCY_MAX =
+        "alluxio.user.ufs.block.read.concurrency.max";
+    public static final String USER_UFS_BLOCK_OPEN_TIMEOUT_MS =
+        "alluxio.user.ufs.block.open.timeout.ms";
+    public static final String USER_SHORT_CIRCUIT_ENABLED = "alluxio.user.short.circuit.enabled";
 
     //
     // FUSE integration related properties
