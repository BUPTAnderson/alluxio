/*
 * The Alluxio Open Foundation licenses this work under the Apache License, version 2.0
 * (the "License"). You may not use this work except in compliance with the License, which is
 * available at www.apache.org/licenses/LICENSE-2.0
 *
 * This software is distributed on an "AS IS" basis, WITHOUT WARRANTIES OR CONDITIONS OF ANY KIND,
 * either express or implied, as more fully set forth in the License.
 *
 * See the NOTICE file distributed with this work for information regarding copyright ownership.
 */

package alluxio.client.file.cache;

import alluxio.AlluxioURI;
import alluxio.client.file.DelegatingFileSystem;
import alluxio.client.file.FileInStream;
import alluxio.client.file.FileSystem;
import alluxio.client.file.FileSystemContext;
import alluxio.client.file.URIStatus;
import alluxio.conf.AlluxioConfiguration;
import alluxio.exception.AlluxioException;
import alluxio.grpc.OpenFilePOptions;

import com.google.common.base.Preconditions;
import org.slf4j.Logger;
import org.slf4j.LoggerFactory;

import java.io.IOException;

/**
 * A FileSystem implementation with a local cache.
 */
public class LocalCacheFileSystem extends DelegatingFileSystem {
  private static final Logger LOG = LoggerFactory.getLogger(LocalCacheFileSystem.class);
  private final CacheManager mCacheManager;
  private final AlluxioConfiguration mConf;

  /**
   * @param cacheManage cache manager
   * @param fs a FileSystem instance to query on local cache miss
   * @param conf the configuration, only respected for the first call
   */
  public LocalCacheFileSystem(CacheManager cacheManage, FileSystem fs, AlluxioConfiguration conf) {
    super(fs);
    mCacheManager = Preconditions.checkNotNull(cacheManage, "cacheManager");
    mConf = Preconditions.checkNotNull(conf, "conf");
  }

  @Override
  public AlluxioConfiguration getConf() {
    return mDelegatedFileSystem.getConf();
  }

  @Override
  public FileInStream openFile(AlluxioURI path, OpenFilePOptions options)
      throws IOException, AlluxioException {
    return new LocalCacheFileInStream(path, options, mDelegatedFileSystem, mCacheManager);
  }

  @Override
  public FileInStream openFile(URIStatus status, OpenFilePOptions options)
      throws IOException, AlluxioException {
<<<<<<< HEAD
    if (sCacheManager == null || !sCacheManager.isPresent()) {
      return mDelegatedFileSystem.openFile(status, options);
    }
    return new LocalCacheFileInStream(status, options, mDelegatedFileSystem, sCacheManager.get());
  }

  @Override
  public FileSystemContext getFileSystemContext() {
    return mDelegatedFileSystem.getFileSystemContext();
  }

  private static final class Metrics {
    /** Errors when creating cache. */
    private static final Counter CREATE_ERRORS =
        MetricsSystem.counter(MetricKey.CLIENT_CACHE_CREATE_ERRORS.getName());

    private Metrics() {} // prevent instantiation
=======
    return new LocalCacheFileInStream(status, options, mDelegatedFileSystem, mCacheManager);
>>>>>>> 6945af27
  }
}<|MERGE_RESOLUTION|>--- conflicted
+++ resolved
@@ -60,26 +60,6 @@
   @Override
   public FileInStream openFile(URIStatus status, OpenFilePOptions options)
       throws IOException, AlluxioException {
-<<<<<<< HEAD
-    if (sCacheManager == null || !sCacheManager.isPresent()) {
-      return mDelegatedFileSystem.openFile(status, options);
-    }
-    return new LocalCacheFileInStream(status, options, mDelegatedFileSystem, sCacheManager.get());
-  }
-
-  @Override
-  public FileSystemContext getFileSystemContext() {
-    return mDelegatedFileSystem.getFileSystemContext();
-  }
-
-  private static final class Metrics {
-    /** Errors when creating cache. */
-    private static final Counter CREATE_ERRORS =
-        MetricsSystem.counter(MetricKey.CLIENT_CACHE_CREATE_ERRORS.getName());
-
-    private Metrics() {} // prevent instantiation
-=======
     return new LocalCacheFileInStream(status, options, mDelegatedFileSystem, mCacheManager);
->>>>>>> 6945af27
   }
 }