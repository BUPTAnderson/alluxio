--- conflicted
+++ resolved
@@ -157,35 +157,12 @@
 
   @Override
   public void close() throws IOException {
-<<<<<<< HEAD
-    try {
-      if (mClosed) {
-        return;
-      }
-      updateStreams();
-      if (mShouldCachePartiallyReadBlock) {
-        readCurrentBlockToEnd();
-      }
-    } catch (AlluxioStatusException e) {
-      throw e.toIOException();
-    } finally {
-      try {
-        if (mCurrentBlockInStream != null) {
-          mCurrentBlockInStream.close();
-        }
-        closeOrCancelCacheStream();
-      } catch (AlluxioStatusException e) {
-        throw e.toIOException();
-      }
-      mClosed = true;
-=======
     if (mClosed) {
       return;
     }
     updateStreams();
     if (mShouldCachePartiallyReadBlock) {
       readCurrentBlockToEnd();
->>>>>>> 598d09e7
     }
     if (mCurrentBlockInStream != null) {
       mCurrentBlockInStream.close();
@@ -368,28 +345,6 @@
   }
 
   /**
-<<<<<<< HEAD
-=======
-   * Creates and returns a {@link InputStream} for the UFS.
-   *
-   * @param blockId the block ID
-   * @param blockStart the offset to start the block from
-   * @param length the length of the block
-   * @param path the UFS path
-   * @return the {@link InputStream} for the UFS
-   */
-  protected BlockInStream createUnderStoreBlockInStream(long blockId, long blockStart, long length,
-      String path) throws IOException {
-    WorkerNetAddress address =
-        mUfsReadLocationPolicy.getWorker(GetWorkerOptions.defaults()
-            .setBlockWorkerInfos(mBlockStore.getWorkerInfoList()).setBlockId(blockId)
-            .setBlockSize(length));
-    return StreamFactory.createUfsBlockInStream(mContext, path, blockId, length, blockStart,
-        address, mStatus.getMountId(), mInStreamOptions);
-  }
-
-  /**
->>>>>>> 598d09e7
    * If we are not in the last block or if the last block is equal to the normal block size,
    * return the normal block size. Otherwise return the block size of the last block.
    *
@@ -608,31 +563,9 @@
    * @param blockId the block ID
    * @return the block in stream
    */
-<<<<<<< HEAD
-  private BlockInStream getBlockInStream(long blockId) {
+  private BlockInStream getBlockInStream(long blockId) throws IOException {
     Protocol.OpenUfsBlockOptions openUfsBlockOptions = null;
     if (mStatus.isPersisted()) {
-=======
-  private BlockInStream getBlockInStream(long blockId) throws IOException {
-    try {
-      if (mAlluxioStorageType.isPromote()) {
-        try {
-          mBlockStore.promote(blockId);
-        } catch (Exception e) {
-          // Failed to promote.
-          LOG.warn("Promotion of block with ID {} failed.", blockId, e);
-        }
-      }
-      return mBlockStore.getInStream(blockId, mInStreamOptions);
-    } catch (IOException e) {
-      LOG.debug("Failed to get BlockInStream for block with ID {}, using UFS instead. {}", blockId,
-          e);
-      if (!mStatus.isPersisted()) {
-        LOG.error("Could not obtain data for block with ID {} from Alluxio."
-            + " The block is also not available in the under storage.", blockId);
-        throw e;
-      }
->>>>>>> 598d09e7
       long blockStart = BlockId.getSequenceNumber(blockId) * mBlockSize;
       openUfsBlockOptions =
           Protocol.OpenUfsBlockOptions.newBuilder().setUfsPath(mStatus.getUfsPath())
