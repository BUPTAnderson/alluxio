/*
 * The Alluxio Open Foundation licenses this work under the Apache License, version 2.0
 * (the "License"). You may not use this work except in compliance with the License, which is
 * available at www.apache.org/licenses/LICENSE-2.0
 *
 * This software is distributed on an "AS IS" basis, WITHOUT WARRANTIES OR CONDITIONS OF ANY KIND,
 * either express or implied, as more fully set forth in the License.
 *
 * See the NOTICE file distributed with this work for information regarding copyright ownership.
 */

package alluxio.master.file;

import alluxio.AlluxioURI;
import alluxio.AuthenticatedUserRule;
import alluxio.Configuration;
import alluxio.ConfigurationTestUtils;
import alluxio.Constants;
import alluxio.PropertyKey;
import alluxio.exception.BlockInfoException;
import alluxio.exception.DirectoryNotEmptyException;
import alluxio.exception.ExceptionMessage;
import alluxio.exception.FileAlreadyExistsException;
import alluxio.exception.FileDoesNotExistException;
import alluxio.exception.InvalidPathException;
import alluxio.exception.UnexpectedAlluxioException;
import alluxio.heartbeat.HeartbeatContext;
import alluxio.heartbeat.HeartbeatScheduler;
import alluxio.heartbeat.ManuallyScheduleHeartbeat;
import alluxio.master.block.BlockMaster;
import alluxio.master.file.meta.PersistenceState;
import alluxio.master.file.meta.TtlIntervalRule;
import alluxio.master.file.options.CompleteFileOptions;
import alluxio.master.file.options.CreateDirectoryOptions;
import alluxio.master.file.options.CreateFileOptions;
import alluxio.master.file.options.FreeOptions;
import alluxio.master.file.options.ListStatusOptions;
import alluxio.master.file.options.LoadMetadataOptions;
import alluxio.master.file.options.MountOptions;
import alluxio.master.file.options.SetAttributeOptions;
import alluxio.master.journal.JournalFactory;
import alluxio.security.GroupMappingServiceTestUtils;
import alluxio.security.LoginUserTestUtils;
import alluxio.thrift.Command;
import alluxio.thrift.CommandType;
import alluxio.thrift.FileSystemCommand;
import alluxio.util.IdUtils;
import alluxio.util.ThreadFactoryUtils;
import alluxio.util.executor.ExecutorServiceFactories;
import alluxio.util.io.FileUtils;
import alluxio.util.io.PathUtils;
import alluxio.wire.FileBlockInfo;
import alluxio.wire.FileInfo;
import alluxio.wire.LoadMetadataType;
import alluxio.wire.TtlAction;
import alluxio.wire.WorkerNetAddress;

import com.google.common.collect.ImmutableList;
import com.google.common.collect.ImmutableMap;
import com.google.common.collect.Lists;
import org.junit.After;
import org.junit.Assert;
import org.junit.Before;
import org.junit.ClassRule;
import org.junit.Rule;
import org.junit.Test;
import org.junit.rules.ExpectedException;
import org.junit.rules.TemporaryFolder;

import java.io.File;
import java.io.IOException;
import java.nio.file.Files;
import java.nio.file.Paths;
import java.util.ArrayList;
import java.util.Arrays;
import java.util.HashMap;
import java.util.HashSet;
import java.util.List;
import java.util.Set;
import java.util.concurrent.ExecutorService;
import java.util.concurrent.Executors;

/**
 * Unit tests for {@link FileSystemMaster}.
 */
public final class FileSystemMasterTest {
  private static final AlluxioURI NESTED_URI = new AlluxioURI("/nested/test");
  private static final AlluxioURI NESTED_FILE_URI = new AlluxioURI("/nested/test/file");
  private static final AlluxioURI NESTED_DIR_URI = new AlluxioURI("/nested/test/dir");
  private static final AlluxioURI ROOT_URI = new AlluxioURI("/");
  private static final AlluxioURI ROOT_FILE_URI = new AlluxioURI("/file");
  private static final AlluxioURI TEST_URI = new AlluxioURI("/test");
  private static final String TEST_USER = "test";

  private CreateFileOptions mNestedFileOptions;
  private BlockMaster mBlockMaster;
  private ExecutorService mExecutorService;
  private FileSystemMaster mFileSystemMaster;
  private long mWorkerId1;
  private long mWorkerId2;

  private String mJournalFolder;
  private String mUnderFS;

  @Rule
  public TemporaryFolder mTestFolder = new TemporaryFolder();

  @Rule
  public ExpectedException mThrown = ExpectedException.none();

  @Rule
  public AuthenticatedUserRule mAuthenticatedUser = new AuthenticatedUserRule(TEST_USER);

  @ClassRule
  public static ManuallyScheduleHeartbeat sManuallySchedule = new ManuallyScheduleHeartbeat(
      HeartbeatContext.MASTER_TTL_CHECK, HeartbeatContext.MASTER_LOST_FILES_DETECTION);

  // Set ttl interval to 0 so that there is no delay in detecting expired files.
  @ClassRule
  public static TtlIntervalRule sTtlIntervalRule = new TtlIntervalRule(0);

  /**
   * Sets up the dependencies before a test runs.
   */
  @Before
  public void before() throws Exception {
    LoginUserTestUtils.resetLoginUser();
    GroupMappingServiceTestUtils.resetCache();
    Configuration.set(PropertyKey.SECURITY_LOGIN_USERNAME, TEST_USER);
    // Set umask "000" to make default directory permission 0777 and default file permission 0666.
    Configuration.set(PropertyKey.SECURITY_AUTHORIZATION_PERMISSION_UMASK, "000");
    // This makes sure that the mount point of the UFS corresponding to the Alluxio root ("/")
    // doesn't exist by default (helps loadRootTest).
    mUnderFS = PathUtils.concatPath(mTestFolder.newFolder().getAbsolutePath(), "underFs");
    Configuration.set(PropertyKey.UNDERFS_ADDRESS, mUnderFS);
    mNestedFileOptions =
        CreateFileOptions.defaults().setBlockSizeBytes(Constants.KB).setRecursive(true);
    mJournalFolder = mTestFolder.newFolder().getAbsolutePath();
    startServices();
  }

  /**
   * Resets global state after each test run.
   */
  @After
  public void after() throws Exception {
    stopServices();
    ConfigurationTestUtils.resetConfiguration();
  }

  /**
   * Tests the {@link FileSystemMaster#delete(AlluxioURI, boolean)} method.
   */
  @Test
  public void deleteFile() throws Exception {
    // cannot delete root
    try {
      mFileSystemMaster.delete(ROOT_URI, true);
      Assert.fail("Should not have been able to delete the root");
    } catch (InvalidPathException e) {
      Assert.assertEquals(ExceptionMessage.DELETE_ROOT_DIRECTORY.getMessage(), e.getMessage());
    }

    // delete the file
    long blockId = createFileWithSingleBlock(NESTED_FILE_URI);
    mFileSystemMaster.delete(NESTED_FILE_URI, false);

    mThrown.expect(BlockInfoException.class);
    mBlockMaster.getBlockInfo(blockId);

    // Update the heartbeat of removedBlockId received from worker 1
    Command heartbeat1 =
        mBlockMaster.workerHeartbeat(mWorkerId1, ImmutableMap.of("MEM", (long) Constants.KB),
            ImmutableList.of(blockId), ImmutableMap.<String, List<Long>>of());
    // Verify the muted Free command on worker1
    Assert.assertEquals(new Command(CommandType.Nothing, ImmutableList.<Long>of()), heartbeat1);
    Assert.assertFalse(mBlockMaster.getLostBlocks().contains(blockId));

    // verify the file is deleted
    Assert.assertEquals(IdUtils.INVALID_FILE_ID, mFileSystemMaster.getFileId(NESTED_FILE_URI));
  }

  /**
   * Tests the {@link FileSystemMaster#delete(AlluxioURI, boolean)} method with a non-empty
   * directory.
   */
  @Test
  public void deleteNonemptyDirectory() throws Exception {
    createFileWithSingleBlock(NESTED_FILE_URI);
    String dirName = mFileSystemMaster.getFileInfo(NESTED_URI).getName();
    try {
      mFileSystemMaster.delete(NESTED_URI, false);
      Assert.fail("Deleting a non-empty directory without setting recursive should fail");
    } catch (DirectoryNotEmptyException e) {
      String expectedMessage =
          ExceptionMessage.DELETE_NONEMPTY_DIRECTORY_NONRECURSIVE.getMessage(dirName);
      Assert.assertEquals(expectedMessage, e.getMessage());
    }

    // Now delete with recursive set to true
    mFileSystemMaster.delete(NESTED_URI, true);
  }

  /**
   * Tests the {@link FileSystemMaster#delete(AlluxioURI, boolean)} method for a directory.
   */
  @Test
  public void deleteDir() throws Exception {
    createFileWithSingleBlock(NESTED_FILE_URI);
    // delete the dir
    mFileSystemMaster.delete(NESTED_URI, true);

    // verify the dir is deleted
    Assert.assertEquals(-1, mFileSystemMaster.getFileId(NESTED_URI));
  }

  /**
   * Tests the {@link FileSystemMaster#getNewBlockIdForFile(AlluxioURI)} method.
   */
  @Test
  public void getNewBlockIdForFile() throws Exception {
    mFileSystemMaster.createFile(NESTED_FILE_URI, mNestedFileOptions);
    long blockId = mFileSystemMaster.getNewBlockIdForFile(NESTED_FILE_URI);
    FileInfo fileInfo = mFileSystemMaster.getFileInfo(NESTED_FILE_URI);
    Assert.assertEquals(Lists.newArrayList(blockId), fileInfo.getBlockIds());
  }

  @Test
  public void getPath() throws Exception {
    AlluxioURI rootUri = new AlluxioURI("/");
    long rootId = mFileSystemMaster.getFileId(rootUri);
    Assert.assertEquals(rootUri, mFileSystemMaster.getPath(rootId));

    // get non-existent id
    try {
      mFileSystemMaster.getPath(rootId + 1234);
      Assert.fail("getPath() for a non-existent id should fail.");
    } catch (FileDoesNotExistException e) {
      // Expected case.
    }
  }

  /**
   * Tests the {@link FileSystemMaster#getPersistenceState(long)} method.
   */
  @Test
  public void getPersistenceState() throws Exception {
    AlluxioURI rootUri = new AlluxioURI("/");
    long rootId = mFileSystemMaster.getFileId(rootUri);
    Assert.assertEquals(PersistenceState.PERSISTED, mFileSystemMaster.getPersistenceState(rootId));

    // get non-existent id
    try {
      mFileSystemMaster.getPersistenceState(rootId + 1234);
      Assert.fail("getPath() for a non-existent id should fail.");
    } catch (FileDoesNotExistException e) {
      // Expected case.
    }
  }

  /**
   * Tests the {@link FileSystemMaster#getFileId(AlluxioURI)} method.
   */
  @Test
  public void getFileId() throws Exception {
    createFileWithSingleBlock(NESTED_FILE_URI);

    // These URIs exist.
    Assert.assertNotEquals(IdUtils.INVALID_FILE_ID, mFileSystemMaster.getFileId(ROOT_URI));
    Assert.assertEquals(ROOT_URI, mFileSystemMaster.getPath(mFileSystemMaster.getFileId(ROOT_URI)));

    Assert.assertNotEquals(IdUtils.INVALID_FILE_ID, mFileSystemMaster.getFileId(NESTED_URI));
    Assert.assertEquals(NESTED_URI,
        mFileSystemMaster.getPath(mFileSystemMaster.getFileId(NESTED_URI)));

    Assert.assertNotEquals(IdUtils.INVALID_FILE_ID, mFileSystemMaster.getFileId(NESTED_FILE_URI));
    Assert.assertEquals(NESTED_FILE_URI,
        mFileSystemMaster.getPath(mFileSystemMaster.getFileId(NESTED_FILE_URI)));

    // These URIs do not exist.
    Assert.assertEquals(IdUtils.INVALID_FILE_ID, mFileSystemMaster.getFileId(ROOT_FILE_URI));
    Assert.assertEquals(IdUtils.INVALID_FILE_ID, mFileSystemMaster.getFileId(TEST_URI));
    Assert.assertEquals(IdUtils.INVALID_FILE_ID,
        mFileSystemMaster.getFileId(NESTED_FILE_URI.join("DNE")));
  }

  /**
   * Tests the {@link FileSystemMaster#getFileInfo(AlluxioURI)} method.
   */
  @Test
  public void getFileInfo() throws Exception {
    createFileWithSingleBlock(NESTED_FILE_URI);
    long fileId;
    FileInfo info;

    fileId = mFileSystemMaster.getFileId(ROOT_URI);
    info = mFileSystemMaster.getFileInfo(fileId);
    Assert.assertEquals(ROOT_URI.getPath(), info.getPath());
    Assert.assertEquals(ROOT_URI.getPath(), mFileSystemMaster.getFileInfo(ROOT_URI).getPath());

    fileId = mFileSystemMaster.getFileId(NESTED_URI);
    info = mFileSystemMaster.getFileInfo(fileId);
    Assert.assertEquals(NESTED_URI.getPath(), info.getPath());
    Assert.assertEquals(NESTED_URI.getPath(), mFileSystemMaster.getFileInfo(NESTED_URI).getPath());

    fileId = mFileSystemMaster.getFileId(NESTED_FILE_URI);
    info = mFileSystemMaster.getFileInfo(fileId);
    Assert.assertEquals(NESTED_FILE_URI.getPath(), info.getPath());
    Assert.assertEquals(NESTED_FILE_URI.getPath(),
        mFileSystemMaster.getFileInfo(NESTED_FILE_URI).getPath());

    // Test non-existent id.
    try {
      mFileSystemMaster.getFileInfo(fileId + 1234);
      Assert.fail("getFileInfo() for a non-existent id should fail.");
    } catch (FileDoesNotExistException e) {
      // Expected case.
    }

    // Test non-existent URIs.
    try {
      mFileSystemMaster.getFileInfo(ROOT_FILE_URI);
      Assert.fail("getFileInfo() for a non-existent URI should fail.");
    } catch (FileDoesNotExistException e) {
      // Expected case.
    }
    try {
      mFileSystemMaster.getFileInfo(TEST_URI);
      Assert.fail("getFileInfo() for a non-existent URI should fail.");
    } catch (FileDoesNotExistException e) {
      // Expected case.
    }
    try {
      mFileSystemMaster.getFileInfo(NESTED_URI.join("DNE"));
      Assert.fail("getFileInfo() for a non-existent URI should fail.");
    } catch (FileDoesNotExistException e) {
      // Expected case.
    }
  }

  @Test
  public void getFileInfoWithLoadMetadata() throws Exception {
    AlluxioURI ufsMount = new AlluxioURI(mTestFolder.newFolder().getAbsolutePath());
    mFileSystemMaster.createDirectory(new AlluxioURI("/mnt/"), CreateDirectoryOptions.defaults());

    // Create ufs file
    Files.createFile(Paths.get(ufsMount.join("file").getPath()));
    mFileSystemMaster.mount(new AlluxioURI("/mnt/local"), ufsMount, MountOptions.defaults());

    // 3 directories exist.
    Assert.assertEquals(3, mFileSystemMaster.getNumberOfPaths());

    // getFileInfo should load metadata automatically.
    AlluxioURI uri = new AlluxioURI("/mnt/local/file");
    Assert.assertEquals(uri.getPath(), mFileSystemMaster.getFileInfo(uri).getPath());

    // getFileInfo should have loaded another file, so now 4 paths exist.
    Assert.assertEquals(4, mFileSystemMaster.getNumberOfPaths());
  }

  @Test
  public void getFileIdWithLoadMetadata() throws Exception {
    AlluxioURI ufsMount = new AlluxioURI(mTestFolder.newFolder().getAbsolutePath());
    mFileSystemMaster.createDirectory(new AlluxioURI("/mnt/"), CreateDirectoryOptions.defaults());

    // Create ufs file
    Files.createFile(Paths.get(ufsMount.join("file").getPath()));
    mFileSystemMaster.mount(new AlluxioURI("/mnt/local"), ufsMount, MountOptions.defaults());

    // 3 directories exist.
    Assert.assertEquals(3, mFileSystemMaster.getNumberOfPaths());

    // getFileId should load metadata automatically.
    AlluxioURI uri = new AlluxioURI("/mnt/local/file");
    Assert.assertNotEquals(IdUtils.INVALID_FILE_ID, mFileSystemMaster.getFileId(uri));

    // getFileId should have loaded another file, so now 4 paths exist.
    Assert.assertEquals(4, mFileSystemMaster.getNumberOfPaths());
  }

  @Test
  public void listStatusWithLoadMetadataNever() throws Exception {
    AlluxioURI ufsMount = new AlluxioURI(mTestFolder.newFolder().getAbsolutePath());
    mFileSystemMaster.createDirectory(new AlluxioURI("/mnt/"), CreateDirectoryOptions.defaults());

    // Create ufs file
    Files.createDirectory(Paths.get(ufsMount.join("dir1").getPath()));
    Files.createFile(Paths.get(ufsMount.join("dir1").join("file1").getPath()));
    Files.createFile(Paths.get(ufsMount.join("dir1").join("file2").getPath()));
    mFileSystemMaster.mount(new AlluxioURI("/mnt/local"), ufsMount, MountOptions.defaults());

    // 3 directories exist.
    Assert.assertEquals(3, mFileSystemMaster.getNumberOfPaths());

    // getFileId should load metadata automatically.
    AlluxioURI uri = new AlluxioURI("/mnt/local/dir1");
    List<FileInfo> fileInfoList = mFileSystemMaster.listStatus(uri,
        ListStatusOptions.defaults().setLoadMetadataType(LoadMetadataType.Never));
    Assert.assertEquals(0, fileInfoList.size());
    Assert.assertEquals(4, mFileSystemMaster.getNumberOfPaths());
  }

  @Test
  public void listStatusWithLoadMetadataOnce() throws Exception {
    AlluxioURI ufsMount = new AlluxioURI(mTestFolder.newFolder().getAbsolutePath());
    mFileSystemMaster.createDirectory(new AlluxioURI("/mnt/"), CreateDirectoryOptions.defaults());

    // Create ufs file
    Files.createDirectory(Paths.get(ufsMount.join("dir1").getPath()));
    Files.createFile(Paths.get(ufsMount.join("dir1").join("file1").getPath()));
    Files.createFile(Paths.get(ufsMount.join("dir1").join("file2").getPath()));
    mFileSystemMaster.mount(new AlluxioURI("/mnt/local"), ufsMount, MountOptions.defaults());

    // 3 directories exist.
    Assert.assertEquals(3, mFileSystemMaster.getNumberOfPaths());

    // getFileId should load metadata automatically.
    AlluxioURI uri = new AlluxioURI("/mnt/local/dir1");
    List<FileInfo> fileInfoList = mFileSystemMaster.listStatus(uri, ListStatusOptions.defaults());
    Set<String> paths = new HashSet<>();
    for (FileInfo fileInfo : fileInfoList) {
      paths.add(fileInfo.getPath());
    }
    Assert.assertEquals(2, paths.size());
    Assert.assertTrue(paths.contains("/mnt/local/dir1/file1"));
    Assert.assertTrue(paths.contains("/mnt/local/dir1/file2"));
    // listStatus should have loaded another 3 files (dir1, dir1/file1, dir1/file2), so now 6
    // paths exist.
    Assert.assertEquals(6, mFileSystemMaster.getNumberOfPaths());
  }

  @Test
  public void listStatusWithLoadMetadataAlways() throws Exception {
    AlluxioURI ufsMount = new AlluxioURI(mTestFolder.newFolder().getAbsolutePath());
    mFileSystemMaster.createDirectory(new AlluxioURI("/mnt/"), CreateDirectoryOptions.defaults());

    // Create ufs file
    Files.createDirectory(Paths.get(ufsMount.join("dir1").getPath()));
    mFileSystemMaster.mount(new AlluxioURI("/mnt/local"), ufsMount, MountOptions.defaults());

    // 3 directories exist.
    Assert.assertEquals(3, mFileSystemMaster.getNumberOfPaths());

    // getFileId should load metadata automatically.
    AlluxioURI uri = new AlluxioURI("/mnt/local/dir1");
    List<FileInfo> fileInfoList = mFileSystemMaster.listStatus(uri, ListStatusOptions.defaults());
    Assert.assertEquals(0, fileInfoList.size());
    // listStatus should have loaded another files (dir1), so now 4 paths exist.
    Assert.assertEquals(4, mFileSystemMaster.getNumberOfPaths());

    // Add two files.
    Files.createFile(Paths.get(ufsMount.join("dir1").join("file1").getPath()));
    Files.createFile(Paths.get(ufsMount.join("dir1").join("file2").getPath()));

    fileInfoList = mFileSystemMaster.listStatus(uri, ListStatusOptions.defaults());
    Assert.assertEquals(0, fileInfoList.size());
    // No file is loaded since dir1 has been loaded once.
    Assert.assertEquals(4, mFileSystemMaster.getNumberOfPaths());

    fileInfoList = mFileSystemMaster.listStatus(uri,
        ListStatusOptions.defaults().setLoadMetadataType(LoadMetadataType.Always));
    Set<String> paths = new HashSet<>();
    for (FileInfo fileInfo : fileInfoList) {
      paths.add(fileInfo.getPath());
    }
    Assert.assertEquals(2, paths.size());
    Assert.assertTrue(paths.contains("/mnt/local/dir1/file1"));
    Assert.assertTrue(paths.contains("/mnt/local/dir1/file2"));
    // listStatus should have loaded another 2 files (dir1/file1, dir1/file2), so now 6
    // paths exist.
    Assert.assertEquals(6, mFileSystemMaster.getNumberOfPaths());
  }

  /**
   * Tests listing status on a non-persisted directory.
   */
  @Test
  public void listStatusWithLoadMetadataNonPersistedDir() throws Exception {
    AlluxioURI ufsMount = new AlluxioURI(mTestFolder.newFolder().getAbsolutePath());
    mFileSystemMaster.createDirectory(new AlluxioURI("/mnt/"), CreateDirectoryOptions.defaults());

    // Create ufs file
    mFileSystemMaster.mount(new AlluxioURI("/mnt/local"), ufsMount, MountOptions.defaults());

    // 3 directories exist.
    Assert.assertEquals(3, mFileSystemMaster.getNumberOfPaths());

    // Create a drectory in alluxio which is not persisted.
    AlluxioURI folder = new AlluxioURI("/mnt/local/folder");
    mFileSystemMaster.createDirectory(folder, CreateDirectoryOptions.defaults());

    Assert.assertFalse(
        mFileSystemMaster.getFileInfo(new AlluxioURI("/mnt/local/folder")).isPersisted());

    // Create files in ufs.
    Files.createDirectory(Paths.get(ufsMount.join("folder").getPath()));
    Files.createFile(Paths.get(ufsMount.join("folder").join("file1").getPath()));
    Files.createFile(Paths.get(ufsMount.join("folder").join("file2").getPath()));

    // getStatus won't mark folder as persisted.
    Assert.assertFalse(
        mFileSystemMaster.getFileInfo(new AlluxioURI("/mnt/local/folder")).isPersisted());

    List<FileInfo> fileInfoList =
        mFileSystemMaster.listStatus(folder, ListStatusOptions.defaults());
    Assert.assertEquals(2, fileInfoList.size());
    // listStatus should have loaded files (folder, folder/file1, folder/file2), so now 6 paths
    // exist.
    Assert.assertEquals(6, mFileSystemMaster.getNumberOfPaths());

    Set<String> paths = new HashSet<>();
    for (FileInfo f : fileInfoList) {
      paths.add(f.getPath());
    }
    Assert.assertEquals(2, paths.size());
    Assert.assertTrue(paths.contains("/mnt/local/folder/file1"));
    Assert.assertTrue(paths.contains("/mnt/local/folder/file2"));

    Assert.assertTrue(
        mFileSystemMaster.getFileInfo(new AlluxioURI("/mnt/local/folder")).isPersisted());
  }

  @Test
  public void listStatus() throws Exception {
    final int files = 10;
    List<FileInfo> infos;
    List<String> filenames;

    // Test files in root directory.
    for (int i = 0; i < files; i++) {
      createFileWithSingleBlock(ROOT_URI.join("file" + String.format("%05d", i)));
    }
    infos = mFileSystemMaster.listStatus(ROOT_URI,
        ListStatusOptions.defaults().setLoadMetadataType(LoadMetadataType.Never));
    Assert.assertEquals(files, infos.size());
    // Copy out filenames to use List contains.
    filenames = new ArrayList<>();
    for (FileInfo info : infos) {
      filenames.add(info.getPath());
    }
    // Compare all filenames.
    for (int i = 0; i < files; i++) {
      Assert.assertTrue(
          filenames.contains(ROOT_URI.join("file" + String.format("%05d", i)).toString()));
    }

    // Test single file.
    createFileWithSingleBlock(ROOT_FILE_URI);
    infos = mFileSystemMaster.listStatus(ROOT_FILE_URI,
        ListStatusOptions.defaults().setLoadMetadataType(LoadMetadataType.Never));
    Assert.assertEquals(1, infos.size());
    Assert.assertEquals(ROOT_FILE_URI.getPath(), infos.get(0).getPath());

    // Test files in nested directory.
    for (int i = 0; i < files; i++) {
      createFileWithSingleBlock(NESTED_URI.join("file" + String.format("%05d", i)));
    }
    infos = mFileSystemMaster.listStatus(NESTED_URI,
        ListStatusOptions.defaults().setLoadMetadataType(LoadMetadataType.Never));
    Assert.assertEquals(files, infos.size());
    // Copy out filenames to use List contains.
    filenames = new ArrayList<>();
    for (FileInfo info : infos) {
      filenames.add(info.getPath());
    }
    // Compare all filenames.
    for (int i = 0; i < files; i++) {
      Assert.assertTrue(
          filenames.contains(NESTED_URI.join("file" + String.format("%05d", i)).toString()));
    }

    // Test non-existent URIs.
    try {
      mFileSystemMaster.listStatus(NESTED_URI.join("DNE"),
          ListStatusOptions.defaults().setLoadMetadataType(LoadMetadataType.Never));
      Assert.fail("listStatus() for a non-existent URI should fail.");
    } catch (FileDoesNotExistException e) {
      // Expected case.
    }
  }

  @Test
  public void getFileBlockInfoList() throws Exception {
    createFileWithSingleBlock(ROOT_FILE_URI);
    createFileWithSingleBlock(NESTED_FILE_URI);

    List<FileBlockInfo> blockInfo;

    blockInfo = mFileSystemMaster.getFileBlockInfoList(ROOT_FILE_URI);
    Assert.assertEquals(1, blockInfo.size());

    blockInfo = mFileSystemMaster.getFileBlockInfoList(NESTED_FILE_URI);
    Assert.assertEquals(1, blockInfo.size());

    // Test directory URI.
    try {
      mFileSystemMaster.getFileBlockInfoList(NESTED_URI);
      Assert.fail("getFileBlockInfoList() for a directory URI should fail.");
    } catch (FileDoesNotExistException e) {
      // Expected case.
    }

    // Test non-existent URI.
    try {
      mFileSystemMaster.getFileBlockInfoList(TEST_URI);
      Assert.fail("getFileBlockInfoList() for a non-existent URI should fail.");
    } catch (FileDoesNotExistException e) {
      // Expected case.
    }
  }

  @Test
  public void mountUnmount() throws Exception {
    AlluxioURI ufsMount = new AlluxioURI(mTestFolder.newFolder().getAbsolutePath());
    mFileSystemMaster.createDirectory(new AlluxioURI("/mnt/"), CreateDirectoryOptions.defaults());

    // Alluxio mount point should not exist before mounting.
    try {
      mFileSystemMaster.getFileInfo(new AlluxioURI("/mnt/local"));
      Assert.fail("getFileInfo() for a non-existent URI (before mounting) should fail.");
    } catch (FileDoesNotExistException e) {
      // Expected case.
    }

    mFileSystemMaster.mount(new AlluxioURI("/mnt/local"), ufsMount, MountOptions.defaults());
    // Alluxio mount point should exist after mounting.
    Assert.assertNotNull(mFileSystemMaster.getFileInfo(new AlluxioURI("/mnt/local")));

    mFileSystemMaster.unmount(new AlluxioURI("/mnt/local"));

    // Alluxio mount point should not exist after unmounting.
    try {
      mFileSystemMaster.getFileInfo(new AlluxioURI("/mnt/local"));
      Assert.fail("getFileInfo() for a non-existent URI (before mounting) should fail.");
    } catch (FileDoesNotExistException e) {
      // Expected case.
    }
  }

  @Test
  public void loadMetadata() throws Exception {
    AlluxioURI ufsMount = new AlluxioURI(mTestFolder.newFolder().getAbsolutePath());
    mFileSystemMaster.createDirectory(new AlluxioURI("/mnt/"), CreateDirectoryOptions.defaults());

    // Create ufs file
    Files.createFile(Paths.get(ufsMount.join("file").getPath()));

    // Created nested file
    Files.createDirectory(Paths.get(ufsMount.join("nested").getPath()));
    Files.createFile(Paths.get(ufsMount.join("nested").join("file").getPath()));

    mFileSystemMaster.mount(new AlluxioURI("/mnt/local"), ufsMount, MountOptions.defaults());

    // Test simple file.
    AlluxioURI uri = new AlluxioURI("/mnt/local/file");
    mFileSystemMaster.loadMetadata(uri, LoadMetadataOptions.defaults().setCreateAncestors(false));
    Assert.assertNotNull(mFileSystemMaster.getFileInfo(uri));

    // Test nested file.
    uri = new AlluxioURI("/mnt/local/nested/file");
    try {
      mFileSystemMaster.loadMetadata(uri, LoadMetadataOptions.defaults().setCreateAncestors(false));
      Assert.fail("loadMetadata() without recursive, for a nested file should fail.");
    } catch (FileDoesNotExistException e) {
      // Expected case.
    }

    // Test the nested file with recursive flag.
    mFileSystemMaster.loadMetadata(uri, LoadMetadataOptions.defaults().setCreateAncestors(true));
    Assert.assertNotNull(mFileSystemMaster.getFileInfo(uri));
  }

  /**
   * Tests that an exception is in the
   * {@link FileSystemMaster#createFile(AlluxioURI, CreateFileOptions)} with a TTL set in the
   * {@link CreateFileOptions} after the TTL check was done once.
   */
  @Test
  public void ttlFileDelete() throws Exception {
    CreateFileOptions options =
        CreateFileOptions.defaults().setBlockSizeBytes(Constants.KB).setRecursive(true).setTtl(0);
    long fileId = mFileSystemMaster.createFile(NESTED_FILE_URI, options);
    FileInfo fileInfo = mFileSystemMaster.getFileInfo(fileId);
    Assert.assertEquals(fileInfo.getFileId(), fileId);
    HeartbeatScheduler.execute(HeartbeatContext.MASTER_TTL_CHECK);
    mThrown.expect(FileDoesNotExistException.class);
    mFileSystemMaster.getFileInfo(fileId);
  }

  /**
   * Tests that TTL delete of a file is not forgotten across restarts.
   */
  @Test
  public void ttlFileDeleteReplay() throws Exception {
    CreateFileOptions options =
        CreateFileOptions.defaults().setBlockSizeBytes(Constants.KB).setRecursive(true).setTtl(0);
    long fileId = mFileSystemMaster.createFile(NESTED_FILE_URI, options);

    // Simulate restart.
    stopServices();
    startServices();

    FileInfo fileInfo = mFileSystemMaster.getFileInfo(fileId);
    Assert.assertEquals(fileInfo.getFileId(), fileId);
    HeartbeatScheduler.execute(HeartbeatContext.MASTER_TTL_CHECK);
    mThrown.expect(FileDoesNotExistException.class);
    mFileSystemMaster.getFileInfo(fileId);
  }

  /**
   * Tests that an exception is in the
   * {@link FileSystemMaster#createDirectory(AlluxioURI, CreateDirectoryOptions)} with a TTL
   * set in the {@link CreateDirectoryOptions} after the TTL check was done once.
   */
  @Test
  public void ttlDirectoryDelete() throws Exception {
    CreateDirectoryOptions directoryOptions =
        CreateDirectoryOptions.defaults().setRecursive(true).setTtl(0);
    long dirId = mFileSystemMaster.createDirectory(NESTED_DIR_URI, directoryOptions);
    FileInfo fileInfo = mFileSystemMaster.getFileInfo(dirId);
    Assert.assertEquals(fileInfo.getFileId(), dirId);
    HeartbeatScheduler.execute(HeartbeatContext.MASTER_TTL_CHECK);
    mThrown.expect(FileDoesNotExistException.class);
    mFileSystemMaster.getFileInfo(dirId);
  }

  /**
   * Tests that TTL delete of a directory is not forgotten across restarts.
   */
  @Test
  public void ttlDirectoryDeleteReplay() throws Exception {
    CreateDirectoryOptions directoryOptions =
        CreateDirectoryOptions.defaults().setRecursive(true).setTtl(0);
    long dirId = mFileSystemMaster.createDirectory(NESTED_DIR_URI, directoryOptions);

    // Simulate restart.
    stopServices();
    startServices();

    FileInfo fileInfo = mFileSystemMaster.getFileInfo(dirId);
    Assert.assertEquals(fileInfo.getFileId(), dirId);
    HeartbeatScheduler.execute(HeartbeatContext.MASTER_TTL_CHECK);
    mThrown.expect(FileDoesNotExistException.class);
    mFileSystemMaster.getFileInfo(dirId);
  }

  /**
   * Tests that file information is still present after it has been freed after the TTL has been set
   * to 0.
   */
  @Test
  public void ttlFileFree() throws Exception {
    long blockId = createFileWithSingleBlock(NESTED_FILE_URI);
    Assert.assertEquals(1, mBlockMaster.getBlockInfo(blockId).getLocations().size());
    // Set ttl & operation
    SetAttributeOptions options = SetAttributeOptions.defaults();
    options.setTtl(0);
    options.setTtlAction(TtlAction.FREE);
    mFileSystemMaster.setAttribute(NESTED_FILE_URI, options);
    Command heartbeat =
        mBlockMaster.workerHeartbeat(mWorkerId1, ImmutableMap.of("MEM", (long) Constants.KB),
            ImmutableList.of(blockId), ImmutableMap.<String, List<Long>>of());
    // Verify the muted Free command on worker1
    Assert.assertEquals(new Command(CommandType.Nothing, ImmutableList.<Long>of()), heartbeat);
    Assert.assertEquals(0, mBlockMaster.getBlockInfo(blockId).getLocations().size());
  }

  /**
   * Tests that TTL free of a file is not forgotten across restarts.
   */
  @Test
  public void ttlFileFreeReplay() throws Exception {
    long blockId = createFileWithSingleBlock(NESTED_FILE_URI);
    Assert.assertEquals(1, mBlockMaster.getBlockInfo(blockId).getLocations().size());
    // Set ttl & operation
    SetAttributeOptions options = SetAttributeOptions.defaults();
    options.setTtl(0);
    options.setTtlAction(TtlAction.FREE);
    mFileSystemMaster.setAttribute(NESTED_FILE_URI, options);

    // Simulate restart.
    stopServices();
    startServices();

    Command heartbeat =
        mBlockMaster.workerHeartbeat(mWorkerId1, ImmutableMap.of("MEM", (long) Constants.KB),
            ImmutableList.of(blockId), ImmutableMap.<String, List<Long>>of());
    // Verify the muted Free command on worker1
    Assert.assertEquals(new Command(CommandType.Nothing, ImmutableList.<Long>of()), heartbeat);
    Assert.assertEquals(0, mBlockMaster.getBlockInfo(blockId).getLocations().size());
  }

  /**
   * Tests that file information is still present after it has been freed after the parent
   * directory's TTL has been set to 0.
   */
  @Test
  public void ttlDirectoryFree() throws Exception {
    CreateDirectoryOptions createDirectoryOptions =
        CreateDirectoryOptions.defaults().setRecursive(true);
    mFileSystemMaster.createDirectory(NESTED_URI, createDirectoryOptions);
    long blockId = createFileWithSingleBlock(NESTED_FILE_URI);
    Assert.assertEquals(1, mBlockMaster.getBlockInfo(blockId).getLocations().size());
    // Set ttl & operation
    SetAttributeOptions options = SetAttributeOptions.defaults();
    options.setTtl(0);
    options.setTtlAction(TtlAction.FREE);
    mFileSystemMaster.setAttribute(NESTED_URI, options);
    Command heartbeat =
        mBlockMaster.workerHeartbeat(mWorkerId1, ImmutableMap.of("MEM", (long) Constants.KB),
            ImmutableList.of(blockId), ImmutableMap.<String, List<Long>>of());
    // Verify the muted Free command on worker1
    Assert.assertEquals(new Command(CommandType.Nothing, ImmutableList.<Long>of()), heartbeat);
    Assert.assertEquals(0, mBlockMaster.getBlockInfo(blockId).getLocations().size());
  }

  /**
   * Tests that TTL free of a directory is not forgotten across restarts.
   */
  @Test
  public void ttlDirectoryFreeReplay() throws Exception {
    CreateDirectoryOptions createDirectoryOptions =
        CreateDirectoryOptions.defaults().setRecursive(true);
    mFileSystemMaster.createDirectory(NESTED_URI, createDirectoryOptions);
    long blockId = createFileWithSingleBlock(NESTED_FILE_URI);
    Assert.assertEquals(1, mBlockMaster.getBlockInfo(blockId).getLocations().size());
    // Set ttl & operation
    SetAttributeOptions options = SetAttributeOptions.defaults();
    options.setTtl(0);
    options.setTtlAction(TtlAction.FREE);
    mFileSystemMaster.setAttribute(NESTED_URI, options);

    // Simulate restart.
    stopServices();
    startServices();

    Command heartbeat =
        mBlockMaster.workerHeartbeat(mWorkerId1, ImmutableMap.of("MEM", (long) Constants.KB),
            ImmutableList.of(blockId), ImmutableMap.<String, List<Long>>of());
    // Verify the muted Free command on worker1
    Assert.assertEquals(new Command(CommandType.Nothing, ImmutableList.<Long>of()), heartbeat);
    Assert.assertEquals(0, mBlockMaster.getBlockInfo(blockId).getLocations().size());
  }

  /**
   * Tests that an exception is thrown when trying to get information about a file after it has been
   * deleted because of a TTL of 0.
   */
  @Test
  public void setTtlForFileWithNoTtl() throws Exception {
    CreateFileOptions options =
        CreateFileOptions.defaults().setBlockSizeBytes(Constants.KB).setRecursive(true);
    long fileId = mFileSystemMaster.createFile(NESTED_FILE_URI, options);
    HeartbeatScheduler.execute(HeartbeatContext.MASTER_TTL_CHECK);
    // Since no TTL is set, the file should not be deleted.
    Assert.assertEquals(fileId, mFileSystemMaster.getFileInfo(NESTED_FILE_URI).getFileId());

    mFileSystemMaster.setAttribute(NESTED_FILE_URI, SetAttributeOptions.defaults().setTtl(0));
    HeartbeatScheduler.execute(HeartbeatContext.MASTER_TTL_CHECK);
    // TTL is set to 0, the file should have been deleted during last TTL check.
    mThrown.expect(FileDoesNotExistException.class);
    mFileSystemMaster.getFileInfo(fileId);
  }

  /**
   * Tests that an exception is thrown when trying to get information about a Directory after
   * it has been deleted because of a TTL of 0.
   */
  @Test
  public void setTtlForDirectoryWithNoTtl() throws Exception {
    CreateDirectoryOptions createDirectoryOptions =
        CreateDirectoryOptions.defaults().setRecursive(true);
    mFileSystemMaster.createDirectory(NESTED_URI, createDirectoryOptions);
    mFileSystemMaster.createDirectory(NESTED_DIR_URI, createDirectoryOptions);
    CreateFileOptions createFileOptions =
        CreateFileOptions.defaults().setBlockSizeBytes(Constants.KB).setRecursive(true);
    long fileId = mFileSystemMaster.createFile(NESTED_FILE_URI, createFileOptions);
    HeartbeatScheduler.execute(HeartbeatContext.MASTER_TTL_CHECK);
    // Since no TTL is set, the file should not be deleted.
    Assert.assertEquals(fileId, mFileSystemMaster.getFileInfo(NESTED_FILE_URI).getFileId());
    // Set ttl
    mFileSystemMaster.setAttribute(NESTED_URI, SetAttributeOptions.defaults().setTtl(0));
    HeartbeatScheduler.execute(HeartbeatContext.MASTER_TTL_CHECK);
    // TTL is set to 0, the file and directory should have been deleted during last TTL check.
    mThrown.expect(FileDoesNotExistException.class);
    mFileSystemMaster.getFileInfo(NESTED_URI);
    mFileSystemMaster.getFileInfo(NESTED_DIR_URI);
    mFileSystemMaster.getFileInfo(NESTED_FILE_URI);
  }

  /**
   * Tests that an exception is thrown when trying to get information about a file after it has been
   * deleted after the TTL has been set to 0.
   */
  @Test
  public void setSmallerTtlForFileWithTtl() throws Exception {
    CreateFileOptions options = CreateFileOptions.defaults().setBlockSizeBytes(Constants.KB)
        .setRecursive(true).setTtl(Constants.HOUR_MS);
    long fileId = mFileSystemMaster.createFile(NESTED_FILE_URI, options);
    HeartbeatScheduler.execute(HeartbeatContext.MASTER_TTL_CHECK);
    // Since TTL is 1 hour, the file won't be deleted during last TTL check.
    Assert.assertEquals(fileId, mFileSystemMaster.getFileInfo(NESTED_FILE_URI).getFileId());

    mFileSystemMaster.setAttribute(NESTED_FILE_URI, SetAttributeOptions.defaults().setTtl(0));
    HeartbeatScheduler.execute(HeartbeatContext.MASTER_TTL_CHECK);
    // TTL is reset to 0, the file should have been deleted during last TTL check.
    mThrown.expect(FileDoesNotExistException.class);
    mFileSystemMaster.getFileInfo(fileId);
  }

  /**
   * Tests that an exception is thrown when trying to get information about a Directory after
   * it has been deleted after the TTL has been set to 0.
   */
  @Test
  public void setSmallerTtlForDirectoryWithTtl() throws Exception {
    CreateDirectoryOptions createDirectoryOptions =
        CreateDirectoryOptions.defaults().setRecursive(true).setTtl(Constants.HOUR_MS);
    mFileSystemMaster.createDirectory(NESTED_URI, createDirectoryOptions);
    HeartbeatScheduler.execute(HeartbeatContext.MASTER_TTL_CHECK);
    Assert.assertTrue(mFileSystemMaster.getFileInfo(NESTED_URI).getName() != null);
    mFileSystemMaster.setAttribute(NESTED_URI, SetAttributeOptions.defaults().setTtl(0));
    HeartbeatScheduler.execute(HeartbeatContext.MASTER_TTL_CHECK);
    // TTL is reset to 0, the file should have been deleted during last TTL check.
    mThrown.expect(FileDoesNotExistException.class);
    mFileSystemMaster.getFileInfo(NESTED_URI);
  }

  /**
   * Tests that a file has not been deleted after the TTL has been reset to a valid value.
   */
  @Test
  public void setLargerTtlForFileWithTtl() throws Exception {
    CreateFileOptions options =
        CreateFileOptions.defaults().setBlockSizeBytes(Constants.KB).setRecursive(true).setTtl(0);
    long fileId = mFileSystemMaster.createFile(NESTED_FILE_URI, options);
    Assert.assertEquals(fileId, mFileSystemMaster.getFileInfo(NESTED_FILE_URI).getFileId());

    mFileSystemMaster.setAttribute(NESTED_FILE_URI,
        SetAttributeOptions.defaults().setTtl(Constants.HOUR_MS));
    HeartbeatScheduler.execute(HeartbeatContext.MASTER_TTL_CHECK);
    // TTL is reset to 1 hour, the file should not be deleted during last TTL check.
    Assert.assertEquals(fileId, mFileSystemMaster.getFileInfo(fileId).getFileId());
  }

  /**
   * Tests that a directory has not been deleted after the TTL has been reset to a valid value.
   */
  @Test
  public void setLargerTtlForDirectoryWithTtl() throws Exception {
    CreateDirectoryOptions createDirectoryOptions =
        CreateDirectoryOptions.defaults().setRecursive(true).setTtl(0);
    mFileSystemMaster.createDirectory(NESTED_URI, createDirectoryOptions);
    mFileSystemMaster.setAttribute(NESTED_URI,
        SetAttributeOptions.defaults().setTtl(Constants.HOUR_MS));
    HeartbeatScheduler.execute(HeartbeatContext.MASTER_TTL_CHECK);
    // TTL is reset to 1 hour, the directory should not be deleted during last TTL check.
    Assert.assertEquals(NESTED_URI.getName(), mFileSystemMaster.getFileInfo(NESTED_URI).getName());
  }

  /**
   * Tests that the original TTL is removed after setting it to {@link Constants#NO_TTL} for a file.
   */
  @Test
  public void setNoTtlForFileWithTtl() throws Exception {
    CreateFileOptions options =
        CreateFileOptions.defaults().setBlockSizeBytes(Constants.KB).setRecursive(true).setTtl(0);
    long fileId = mFileSystemMaster.createFile(NESTED_FILE_URI, options);
    // After setting TTL to NO_TTL, the original TTL will be removed, and the file will not be
    // deleted during next TTL check.
    mFileSystemMaster.setAttribute(NESTED_FILE_URI,
        SetAttributeOptions.defaults().setTtl(Constants.NO_TTL));
    HeartbeatScheduler.execute(HeartbeatContext.MASTER_TTL_CHECK);
    Assert.assertEquals(fileId, mFileSystemMaster.getFileInfo(fileId).getFileId());
  }

  /**
   * Tests that the original TTL is removed after setting it to {@link Constants#NO_TTL} for
   * a directory.
   */
  @Test
  public void setNoTtlForDirectoryWithTtl() throws Exception {
    CreateDirectoryOptions createDirectoryOptions =
        CreateDirectoryOptions.defaults().setRecursive(true).setTtl(0);
    mFileSystemMaster.createDirectory(NESTED_URI, createDirectoryOptions);
    // After setting TTL to NO_TTL, the original TTL will be removed, and the file will not be
    // deleted during next TTL check.
    mFileSystemMaster.setAttribute(NESTED_URI,
        SetAttributeOptions.defaults().setTtl(Constants.NO_TTL));
    HeartbeatScheduler.execute(HeartbeatContext.MASTER_TTL_CHECK);
    Assert.assertEquals(NESTED_URI.getName(), mFileSystemMaster.getFileInfo(NESTED_URI).getName());
  }

  /**
   * Tests the {@link FileSystemMaster#setAttribute(AlluxioURI, SetAttributeOptions)} method and
   * that an exception is thrown when trying to set a TTL for a directory.
   */
  @Test
  public void setAttribute() throws Exception {
    mFileSystemMaster.createFile(NESTED_FILE_URI, mNestedFileOptions);
    FileInfo fileInfo = mFileSystemMaster.getFileInfo(NESTED_FILE_URI);
    Assert.assertFalse(fileInfo.isPinned());
    Assert.assertEquals(Constants.NO_TTL, fileInfo.getTtl());

    // No State.
    mFileSystemMaster.setAttribute(NESTED_FILE_URI, SetAttributeOptions.defaults());
    fileInfo = mFileSystemMaster.getFileInfo(NESTED_FILE_URI);
    Assert.assertFalse(fileInfo.isPinned());
    Assert.assertEquals(Constants.NO_TTL, fileInfo.getTtl());

    // Just set pinned flag.
    mFileSystemMaster.setAttribute(NESTED_FILE_URI, SetAttributeOptions.defaults().setPinned(true));
    fileInfo = mFileSystemMaster.getFileInfo(NESTED_FILE_URI);
    Assert.assertTrue(fileInfo.isPinned());
    Assert.assertEquals(Constants.NO_TTL, fileInfo.getTtl());

    // Both pinned flag and ttl value.
    mFileSystemMaster.setAttribute(NESTED_FILE_URI,
        SetAttributeOptions.defaults().setPinned(false).setTtl(1));
    fileInfo = mFileSystemMaster.getFileInfo(NESTED_FILE_URI);
    Assert.assertFalse(fileInfo.isPinned());
    Assert.assertEquals(1, fileInfo.getTtl());

    mFileSystemMaster.setAttribute(NESTED_URI, SetAttributeOptions.defaults().setTtl(1));
  }

  /**
   * Tests the permission bits are 0777 for directories and 0666 for files with UMASK 000.
   */
  @Test
  public void permission() throws Exception {
    mFileSystemMaster.createFile(NESTED_FILE_URI, mNestedFileOptions);
    Assert.assertEquals(0777, mFileSystemMaster.getFileInfo(NESTED_URI).getMode());
    Assert.assertEquals(0666, mFileSystemMaster.getFileInfo(NESTED_FILE_URI).getMode());
  }

  /**
   * Tests that a file is fully written to memory.
   */
  @Test
  public void isFullyInMemory() throws Exception {
    // add nested file
    mFileSystemMaster.createFile(NESTED_FILE_URI, mNestedFileOptions);
    // add in-memory block
    long blockId = mFileSystemMaster.getNewBlockIdForFile(NESTED_FILE_URI);
    mBlockMaster.commitBlock(mWorkerId1, Constants.KB, "MEM", blockId, Constants.KB);
    // add SSD block
    blockId = mFileSystemMaster.getNewBlockIdForFile(NESTED_FILE_URI);
    mBlockMaster.commitBlock(mWorkerId1, Constants.KB, "SSD", blockId, Constants.KB);
    mFileSystemMaster.completeFile(NESTED_FILE_URI, CompleteFileOptions.defaults());

    // Create 2 files in memory.
    createFileWithSingleBlock(ROOT_FILE_URI);
    AlluxioURI nestedMemUri = NESTED_URI.join("mem_file");
    createFileWithSingleBlock(nestedMemUri);
    Assert.assertEquals(2, mFileSystemMaster.getInMemoryFiles().size());
    Assert.assertTrue(mFileSystemMaster.getInMemoryFiles().contains(ROOT_FILE_URI));
    Assert.assertTrue(mFileSystemMaster.getInMemoryFiles().contains(nestedMemUri));
  }

  /**
   * Tests the {@link FileSystemMaster#rename(AlluxioURI, AlluxioURI)} method.
   */
  @Test
  public void rename() throws Exception {
    mFileSystemMaster.createFile(NESTED_FILE_URI, mNestedFileOptions);

    // try to rename a file to root
    try {
      mFileSystemMaster.rename(NESTED_FILE_URI, ROOT_URI);
      Assert.fail("Renaming to root should fail.");
    } catch (InvalidPathException e) {
      Assert.assertEquals(ExceptionMessage.RENAME_CANNOT_BE_TO_ROOT.getMessage(), e.getMessage());
    }

    // move root to another path
    try {
      mFileSystemMaster.rename(ROOT_URI, TEST_URI);
      Assert.fail("Should not be able to rename root");
    } catch (InvalidPathException e) {
      Assert.assertEquals(ExceptionMessage.ROOT_CANNOT_BE_RENAMED.getMessage(), e.getMessage());
    }

    // move to existing path
    try {
      mFileSystemMaster.rename(NESTED_FILE_URI, NESTED_URI);
      Assert.fail("Should not be able to overwrite existing file.");
    } catch (FileAlreadyExistsException e) {
      Assert.assertEquals(ExceptionMessage.FILE_ALREADY_EXISTS.getMessage(NESTED_URI.getPath()),
          e.getMessage());
    }

    // move a nested file to a root file
    mFileSystemMaster.rename(NESTED_FILE_URI, TEST_URI);
    Assert.assertEquals(mFileSystemMaster.getFileInfo(TEST_URI).getPath(), TEST_URI.getPath());

    // move a file where the dst is lexicographically earlier than the source
    AlluxioURI newDst = new AlluxioURI("/abc_test");
    mFileSystemMaster.rename(TEST_URI, newDst);
    Assert.assertEquals(mFileSystemMaster.getFileInfo(newDst).getPath(), newDst.getPath());
  }

  /**
   * Tests that an exception is thrown when trying to create a file in a non-existing directory
   * without setting the {@code recursive} flag.
   */
  @Test
  public void renameUnderNonexistingDir() throws Exception {
    mThrown.expect(FileDoesNotExistException.class);
    mThrown.expectMessage(ExceptionMessage.PATH_DOES_NOT_EXIST.getMessage("/nested/test"));

    CreateFileOptions options = CreateFileOptions.defaults().setBlockSizeBytes(Constants.KB);
    mFileSystemMaster.createFile(TEST_URI, options);

    // nested dir
    mFileSystemMaster.rename(TEST_URI, NESTED_FILE_URI);
  }

  @Test
  public void renameToNonExistentParent() throws Exception {
    CreateFileOptions options =
        CreateFileOptions.defaults().setBlockSizeBytes(Constants.KB).setRecursive(true);
    mFileSystemMaster.createFile(NESTED_URI, options);

    try {
      mFileSystemMaster.rename(NESTED_URI, new AlluxioURI("/testDNE/b"));
      Assert.fail("Rename to a non-existent parent path should not succeed.");
    } catch (FileDoesNotExistException e) {
      // Expected case
    }
  }

  /**
   * Tests that an exception is thrown when trying to rename a file to a prefix of the original
   * file.
   */
  @Test
  public void renameToSubpath() throws Exception {
    mThrown.expect(InvalidPathException.class);
    mThrown.expectMessage("Traversal failed. Component 2(test) is a file");

    mFileSystemMaster.createFile(NESTED_URI, mNestedFileOptions);
    mFileSystemMaster.rename(NESTED_URI, NESTED_FILE_URI);
  }

  /**
   * Tests {@link FileSystemMaster#free} on persisted file.
   */
  @Test
  public void free() throws Exception {
    mNestedFileOptions.setPersisted(true);
    long blockId = createFileWithSingleBlock(NESTED_FILE_URI);
    Assert.assertEquals(1, mBlockMaster.getBlockInfo(blockId).getLocations().size());

    // free the file
    mFileSystemMaster.free(NESTED_FILE_URI,
        FreeOptions.defaults().setForced(false).setRecursive(false));
    // Update the heartbeat of removedBlockId received from worker 1
    Command heartbeat2 =
        mBlockMaster.workerHeartbeat(mWorkerId1, ImmutableMap.of("MEM", (long) Constants.KB),
            ImmutableList.of(blockId), ImmutableMap.<String, List<Long>>of());
    // Verify the muted Free command on worker1
    Assert.assertEquals(new Command(CommandType.Nothing, ImmutableList.<Long>of()), heartbeat2);
    Assert.assertEquals(0, mBlockMaster.getBlockInfo(blockId).getLocations().size());
  }

  /**
   * Tests {@link FileSystemMaster#free} on non-persisted file.
   */
  @Test
  public void freeNonPersistedFile() throws Exception {
    createFileWithSingleBlock(NESTED_FILE_URI);
    mThrown.expect(UnexpectedAlluxioException.class);
    mThrown.expectMessage(ExceptionMessage.CANNOT_FREE_NON_PERSISTED_FILE
        .getMessage(NESTED_FILE_URI.getPath()));
    // cannot free a non-persisted file
    mFileSystemMaster.free(NESTED_FILE_URI, FreeOptions.defaults());
  }

  /**
   * Tests {@link FileSystemMaster#free} on pinned file when forced flag is false.
   */
  @Test
  public void freePinnedFileWithoutForce() throws Exception {
    mNestedFileOptions.setPersisted(true);
    createFileWithSingleBlock(NESTED_FILE_URI);
    mFileSystemMaster.setAttribute(NESTED_FILE_URI, SetAttributeOptions.defaults().setPinned(true));
    mThrown.expect(UnexpectedAlluxioException.class);
    mThrown.expectMessage(ExceptionMessage.CANNOT_FREE_PINNED_FILE
        .getMessage(NESTED_FILE_URI.getPath()));
    // cannot free a pinned file without "forced"
    mFileSystemMaster.free(NESTED_FILE_URI, FreeOptions.defaults().setForced(false));
  }

  /**
   * Tests {@link FileSystemMaster#free} on pinned file when forced flag is true.
   */
  @Test
  public void freePinnedFileWithForce() throws Exception {
    mNestedFileOptions.setPersisted(true);
    long blockId = createFileWithSingleBlock(NESTED_FILE_URI);
    mFileSystemMaster.setAttribute(NESTED_FILE_URI, SetAttributeOptions.defaults().setPinned(true));

    Assert.assertEquals(1, mBlockMaster.getBlockInfo(blockId).getLocations().size());

    // free the file
    mFileSystemMaster.free(NESTED_FILE_URI, FreeOptions.defaults().setForced(true));
    // Update the heartbeat of removedBlockId received from worker 1
    Command heartbeat =
        mBlockMaster.workerHeartbeat(mWorkerId1, ImmutableMap.of("MEM", (long) Constants.KB),
            ImmutableList.of(blockId), ImmutableMap.<String, List<Long>>of());
    // Verify the muted Free command on worker1
    Assert.assertEquals(new Command(CommandType.Nothing, ImmutableList.<Long>of()), heartbeat);
    Assert.assertEquals(0, mBlockMaster.getBlockInfo(blockId).getLocations().size());
  }

  /**
   * Tests the {@link FileSystemMaster#free} method with a directory but recursive to false.
   */
  @Test
  public void freeDirNonRecursive() throws Exception {
    mNestedFileOptions.setPersisted(true);
    createFileWithSingleBlock(NESTED_FILE_URI);
    mThrown.expect(UnexpectedAlluxioException.class);
    mThrown.expectMessage(ExceptionMessage.CANNOT_FREE_NON_EMPTY_DIR.getMessage(NESTED_URI));
    // cannot free directory with recursive argument to false
    mFileSystemMaster.free(NESTED_FILE_URI.getParent(), FreeOptions.defaults().setRecursive(false));
  }

  /**
   * Tests the {@link FileSystemMaster#free} method with a directory.
   */
  @Test
  public void freeDir() throws Exception {
    mNestedFileOptions.setPersisted(true);
    long blockId = createFileWithSingleBlock(NESTED_FILE_URI);
    Assert.assertEquals(1, mBlockMaster.getBlockInfo(blockId).getLocations().size());

    // free the dir
    mFileSystemMaster.free(NESTED_FILE_URI.getParent(),
        FreeOptions.defaults().setForced(true).setRecursive(true));
    // Update the heartbeat of removedBlockId received from worker 1
    Command heartbeat3 =
        mBlockMaster.workerHeartbeat(mWorkerId1, ImmutableMap.of("MEM", (long) Constants.KB),
            ImmutableList.of(blockId), ImmutableMap.<String, List<Long>>of());
    // Verify the muted Free command on worker1
    Assert.assertEquals(new Command(CommandType.Nothing, ImmutableList.<Long>of()), heartbeat3);
    Assert.assertEquals(0, mBlockMaster.getBlockInfo(blockId).getLocations().size());
  }

  /**
   * Tests the {@link FileSystemMaster#free} method with a directory with a file non-persisted.
   */
  @Test
  public void freeDirWithNonPersistedFile() throws Exception {
    createFileWithSingleBlock(NESTED_FILE_URI);
    mThrown.expect(UnexpectedAlluxioException.class);
    mThrown.expectMessage(ExceptionMessage.CANNOT_FREE_NON_PERSISTED_FILE
        .getMessage(NESTED_FILE_URI.getPath()));
    // cannot free the parent dir of a non-persisted file
    mFileSystemMaster.free(NESTED_FILE_URI.getParent(),
        FreeOptions.defaults().setForced(false).setRecursive(true));
  }

  /**
   * Tests the {@link FileSystemMaster#free} method with a directory with a file pinned when
   * forced flag is false.
   */
  @Test
  public void freeDirWithPinnedFileAndNotForced() throws Exception {
    mNestedFileOptions.setPersisted(true);
    createFileWithSingleBlock(NESTED_FILE_URI);
    mFileSystemMaster.setAttribute(NESTED_FILE_URI, SetAttributeOptions.defaults().setPinned(true));
    mThrown.expect(UnexpectedAlluxioException.class);
    mThrown.expectMessage(ExceptionMessage.CANNOT_FREE_PINNED_FILE
        .getMessage(NESTED_FILE_URI.getPath()));
    // cannot free the parent dir of a pinned file without "forced"
    mFileSystemMaster.free(NESTED_FILE_URI.getParent(),
        FreeOptions.defaults().setForced(false).setRecursive(true));
  }

  /**
   * Tests the {@link FileSystemMaster#free} method with a directory with a file pinned when
   * forced flag is true.
   */
  @Test
  public void freeDirWithPinnedFileAndForced() throws Exception {
    mNestedFileOptions.setPersisted(true);
    long blockId = createFileWithSingleBlock(NESTED_FILE_URI);
    mFileSystemMaster.setAttribute(NESTED_FILE_URI, SetAttributeOptions.defaults().setPinned(true));
    // free the parent dir of a pinned file with "forced"
    mFileSystemMaster.free(NESTED_FILE_URI.getParent(),
        FreeOptions.defaults().setForced(true).setRecursive(true));
    // Update the heartbeat of removedBlockId received from worker 1
    Command heartbeat =
        mBlockMaster.workerHeartbeat(mWorkerId1, ImmutableMap.of("MEM", (long) Constants.KB),
            ImmutableList.of(blockId), ImmutableMap.<String, List<Long>>of());
    // Verify the muted Free command on worker1
    Assert.assertEquals(new Command(CommandType.Nothing, ImmutableList.<Long>of()), heartbeat);
    Assert.assertEquals(0, mBlockMaster.getBlockInfo(blockId).getLocations().size());
  }

  /**
   * Tests the {@link FileSystemMaster#mount(AlluxioURI, AlluxioURI, MountOptions)} method.
   */
  @Test
  public void mount() throws Exception {
    AlluxioURI alluxioURI = new AlluxioURI("/hello");
    AlluxioURI ufsURI = createTempUfsDir("ufs/hello");
    mFileSystemMaster.mount(alluxioURI, ufsURI, MountOptions.defaults());
  }

  /**
   * Tests mounting an existing dir.
   */
  @Test
  public void mountExistingDir() throws Exception {
    AlluxioURI alluxioURI = new AlluxioURI("/hello");
    mFileSystemMaster.createDirectory(alluxioURI, CreateDirectoryOptions.defaults());
    mThrown.expect(InvalidPathException.class);
    AlluxioURI ufsURI = createTempUfsDir("ufs/hello");
    mFileSystemMaster.mount(alluxioURI, ufsURI, MountOptions.defaults());
  }

  /**
   * Tests mounting to an Alluxio path whose parent dir does not exist.
   */
  @Test
  public void mountNonExistingParentDir() throws Exception {
    AlluxioURI alluxioURI = new AlluxioURI("/non-existing/hello");
    AlluxioURI ufsURI = createTempUfsDir("ufs/hello");
    mThrown.expect(FileDoesNotExistException.class);
    mFileSystemMaster.mount(alluxioURI, ufsURI, MountOptions.defaults());
  }

  /**
   * Tests mounting a shadow Alluxio dir.
   */
  @Test
  public void mountShadowDir() throws Exception {
    AlluxioURI alluxioURI = new AlluxioURI("/hello");
    AlluxioURI ufsURI = createTempUfsDir("ufs/hello");
    mFileSystemMaster.mount(alluxioURI, ufsURI, MountOptions.defaults());
    AlluxioURI shadowAlluxioURI = new AlluxioURI("/hello/shadow");
    AlluxioURI anotherUfsURI = createTempUfsDir("ufs/hi");
    mThrown.expect(InvalidPathException.class);
    mFileSystemMaster.mount(shadowAlluxioURI, anotherUfsURI, MountOptions.defaults());
  }

  /**
   * Tests mounting a prefix UFS dir.
   */
  @Test
  public void mountPrefixUfsDir() throws Exception {
    AlluxioURI ufsURI = createTempUfsDir("ufs/hello/shadow");
    AlluxioURI alluxioURI = new AlluxioURI("/hello");
    mFileSystemMaster.mount(alluxioURI, ufsURI, MountOptions.defaults());
    AlluxioURI preUfsURI = ufsURI.getParent();
    AlluxioURI anotherAlluxioURI = new AlluxioURI("/hi");
    mThrown.expect(InvalidPathException.class);
    mFileSystemMaster.mount(anotherAlluxioURI, preUfsURI, MountOptions.defaults());
  }

  /**
   * Tests mounting a suffix UFS dir.
   */
  @Test
  public void mountSuffixUfsDir() throws Exception {
    AlluxioURI ufsURI = createTempUfsDir("ufs/hello/shadow");
    AlluxioURI preUfsURI = ufsURI.getParent();
    AlluxioURI alluxioURI = new AlluxioURI("/hello");
    mFileSystemMaster.mount(alluxioURI, preUfsURI, MountOptions.defaults());
    AlluxioURI anotherAlluxioURI = new AlluxioURI("/hi");
    mThrown.expect(InvalidPathException.class);
    mFileSystemMaster.mount(anotherAlluxioURI, ufsURI, MountOptions.defaults());
  }

  /**
   * Tests unmounting operation.
   */
  @Test
  public void unmount() throws Exception {
    AlluxioURI alluxioURI = new AlluxioURI("/hello");
    AlluxioURI ufsURI = createTempUfsDir("ufs/hello");
    mFileSystemMaster.mount(alluxioURI, ufsURI, MountOptions.defaults());
    AlluxioURI dirURI = new AlluxioURI("dir");
    mFileSystemMaster.createDirectory(new AlluxioURI(alluxioURI, dirURI),
        CreateDirectoryOptions.defaults().setPersisted(true));
    mFileSystemMaster.unmount(alluxioURI);
    AlluxioURI ufsDirURI = new AlluxioURI(ufsURI, dirURI);
    File file = new File(ufsDirURI.toString());
    Assert.assertTrue(file.exists());
  }

  /**
   * Creates a temporary UFS folder. The ufsPath must be a relative path since it's a temporary dir
   * created by mTestFolder.
   *
   * @param ufsPath the UFS path of the temp dir needed to created
   * @return the AlluxioURI of the temp dir
   */
  private AlluxioURI createTempUfsDir(String ufsPath) throws IOException {
    String path = mTestFolder.newFolder(ufsPath.split("/")).getPath();
    return new AlluxioURI(path);
  }

  /**
   * Tests the {@link FileSystemMaster#stop()} method.
   */
  @Test
  public void stop() throws Exception {
    mFileSystemMaster.stop();
    Assert.assertTrue(mExecutorService.isShutdown());
    Assert.assertTrue(mExecutorService.isTerminated());
  }

  /**
   * Tests the {@link FileSystemMaster#workerHeartbeat(long, List)} method.
   */
  @Test
  public void workerHeartbeat() throws Exception {
    long blockId = createFileWithSingleBlock(ROOT_FILE_URI);

    long fileId = mFileSystemMaster.getFileId(ROOT_FILE_URI);
    mFileSystemMaster.scheduleAsyncPersistence(ROOT_FILE_URI);

    FileSystemCommand command =
        mFileSystemMaster.workerHeartbeat(mWorkerId1, Lists.newArrayList(fileId));
    Assert.assertEquals(CommandType.Persist, command.getCommandType());
    Assert.assertEquals(1,
        command.getCommandOptions().getPersistOptions().getPersistFiles().size());
    Assert.assertEquals(fileId,
        command.getCommandOptions().getPersistOptions().getPersistFiles().get(0).getFileId());
    Assert.assertEquals(blockId, (long) command.getCommandOptions().getPersistOptions()
        .getPersistFiles().get(0).getBlockIds().get(0));
  }

  /**
   * Tests that lost files can successfully be detected.
   */
  @Test
  public void lostFilesDetection() throws Exception {
    createFileWithSingleBlock(NESTED_FILE_URI);
    long fileId = mFileSystemMaster.getFileId(NESTED_FILE_URI);
    mFileSystemMaster.reportLostFile(fileId);

    FileInfo fileInfo = mFileSystemMaster.getFileInfo(fileId);
    Assert.assertEquals(PersistenceState.NOT_PERSISTED.name(), fileInfo.getPersistenceState());
    // Check with getPersistenceState
    Assert.assertEquals(PersistenceState.NOT_PERSISTED,
        mFileSystemMaster.getPersistenceState(fileId));

    // run the detector
    HeartbeatScheduler.execute(HeartbeatContext.MASTER_LOST_FILES_DETECTION);

    fileInfo = mFileSystemMaster.getFileInfo(fileId);
    Assert.assertEquals(PersistenceState.LOST.name(), fileInfo.getPersistenceState());
    // Check with getPersistenceState
    Assert.assertEquals(PersistenceState.LOST, mFileSystemMaster.getPersistenceState(fileId));
  }

  /**
   * Tests load metadata logic.
   */
  @Test
  public void testLoadMetadata() throws Exception {
    FileUtils.createDir(Paths.get(mUnderFS).resolve("a").toString());
    mFileSystemMaster.loadMetadata(new AlluxioURI("alluxio:/a"),
        LoadMetadataOptions.defaults().setCreateAncestors(true));
    mFileSystemMaster.loadMetadata(new AlluxioURI("alluxio:/a"),
        LoadMetadataOptions.defaults().setCreateAncestors(true));

    // TODO(peis): Avoid this hack by adding an option in getFileInfo to skip loading metadata.
    try {
      mFileSystemMaster.createDirectory(new AlluxioURI("alluxio:/a"),
          CreateDirectoryOptions.defaults());
      Assert.fail("createDirectory was expected to fail with FileAlreadyExistsException");
    } catch (FileAlreadyExistsException e) {
      Assert.assertEquals(
          ExceptionMessage.FILE_ALREADY_EXISTS.getMessage(new AlluxioURI("alluxio:/a")),
          e.getMessage());
    }

    FileUtils.createFile(Paths.get(mUnderFS).resolve("a/f1").toString());
    FileUtils.createFile(Paths.get(mUnderFS).resolve("a/f2").toString());

    mFileSystemMaster.loadMetadata(new AlluxioURI("alluxio:/a/f1"),
        LoadMetadataOptions.defaults().setCreateAncestors(true));

    // This should not throw file exists exception those a/f1 is loaded.
    mFileSystemMaster.loadMetadata(new AlluxioURI("alluxio:/a"),
        LoadMetadataOptions.defaults().setCreateAncestors(true).setLoadDirectChildren(true));

    // TODO(peis): Avoid this hack by adding an option in getFileInfo to skip loading metadata.
    try {
      mFileSystemMaster.createFile(new AlluxioURI("alluxio:/a/f2"), CreateFileOptions.defaults());
      Assert.fail("createDirectory was expected to fail with FileAlreadyExistsException");
    } catch (FileAlreadyExistsException e) {
      Assert.assertEquals(
          ExceptionMessage.FILE_ALREADY_EXISTS.getMessage(new AlluxioURI("alluxio:/a/f2")),
          e.getMessage());
    }

    mFileSystemMaster.loadMetadata(new AlluxioURI("alluxio:/a"),
        LoadMetadataOptions.defaults().setCreateAncestors(true).setLoadDirectChildren(true));
  }

  /**
   * Tests load root metadata. It should not fail.
   */
  @Test
  public void loadRoot() throws Exception {
    mFileSystemMaster.loadMetadata(new AlluxioURI("alluxio:/"), LoadMetadataOptions.defaults());
  }

  private long createFileWithSingleBlock(AlluxioURI uri) throws Exception {
    mFileSystemMaster.createFile(uri, mNestedFileOptions);
    long blockId = mFileSystemMaster.getNewBlockIdForFile(uri);
    mBlockMaster.commitBlock(mWorkerId1, Constants.KB, "MEM", blockId, Constants.KB);
    CompleteFileOptions options = CompleteFileOptions.defaults().setUfsLength(Constants.KB);
    mFileSystemMaster.completeFile(uri, options);
    return blockId;
  }

<<<<<<< HEAD
=======
  /**
   * Uses the integer suffix of a path to determine order. Paths without integer suffixes will be
   * ordered last.
   */
  private class IntegerSuffixedPathComparator implements Comparator<FileInfo> {
    @Override
    public int compare(FileInfo o1, FileInfo o2) {
      return extractIntegerSuffix(o1.getName()) - extractIntegerSuffix(o2.getName());
    }

    private int extractIntegerSuffix(String name) {
      Pattern p = Pattern.compile("\\D*(\\d+$)");
      Matcher m = p.matcher(name);
      if (m.matches()) {
        return Integer.parseInt(m.group(1));
      } else {
        return Integer.MAX_VALUE;
      }
    }
  }

  /**
   * Tests concurrent renames within the root do not block on each other.
   */
  @Test
  public void rootConcurrentRename() throws Exception {
    final int numThreads = 100;
    AlluxioURI[] srcs = new AlluxioURI[numThreads];
    AlluxioURI[] dsts = new AlluxioURI[numThreads];

    for (int i = 0; i < numThreads; i++) {
      srcs[i] = new AlluxioURI("/file" + i);
      mFileSystemMaster.createFile(srcs[i], mNestedFileOptions);
      dsts[i] = new AlluxioURI("/renamed" + i);
    }

    int errors = concurrentRename(srcs, dsts);

    Assert.assertEquals("More than 0 errors: " + errors, 0, errors);
    List<FileInfo> files =
        mFileSystemMaster.listStatus(new AlluxioURI("/"), ListStatusOptions.defaults());
    Collections.sort(files, new IntegerSuffixedPathComparator());
    for (int i = 0; i < numThreads; i++) {
      Assert.assertEquals(dsts[i].getName(), files.get(i).getName());
    }
    Assert.assertEquals(numThreads, files.size());
  }

  /**
   * Tests concurrent renames within a folder do not block on each other.
   */
  @Test
  public void folderConcurrentRename() throws Exception {
    final int numThreads = 100;
    AlluxioURI[] srcs = new AlluxioURI[numThreads];
    AlluxioURI[] dsts = new AlluxioURI[numThreads];

    AlluxioURI dir = new AlluxioURI("/dir");

    mFileSystemMaster.createDirectory(dir, CreateDirectoryOptions.defaults());

    for (int i = 0; i < numThreads; i++) {
      srcs[i] = dir.join("/file" + i);
      mFileSystemMaster.createFile(srcs[i], mNestedFileOptions);
      dsts[i] = dir.join("/renamed" + i);
    }
    int errors = concurrentRename(srcs, dsts);

    Assert.assertEquals("More than 0 errors: " + errors, 0, errors);
    List<FileInfo> files =
        mFileSystemMaster.listStatus(dir, ListStatusOptions.defaults());
    Collections.sort(files, new IntegerSuffixedPathComparator());
    for (int i = 0; i < numThreads; i++) {
      Assert.assertEquals(dsts[i].getName(), files.get(i).getName());
    }
    Assert.assertEquals(numThreads, files.size());
  }

  /**
   * Tests that many threads concurrently renaming the same file will only succeed once.
   */
  @Test
  public void sameFileConcurrentRename() throws Exception {
    int numThreads = 10;
    final AlluxioURI[] srcs = new AlluxioURI[numThreads];
    final AlluxioURI[] dsts = new AlluxioURI[numThreads];
    for (int i = 0; i < numThreads; i++) {
      srcs[i] = new AlluxioURI("/file");
      dsts[i] = new AlluxioURI("/renamed" + i);
    }

    // Create the one source file
    mFileSystemMaster.createFile(srcs[0], CreateFileOptions.defaults());

    int errors = concurrentRename(srcs, dsts);

    // We should get an error for all but 1 rename
    Assert.assertEquals(numThreads - 1, errors);

    List<FileInfo> files =
        mFileSystemMaster.listStatus(new AlluxioURI("/"), ListStatusOptions.defaults());

    // Only one renamed file should exist
    Assert.assertEquals(1, files.size());
    Assert.assertTrue(files.get(0).getName().startsWith("renamed"));
  }

  /**
   * Tests that many threads concurrently renaming the same directory will only succeed once.
   */
  @Test
  public void sameDirConcurrentRename() throws Exception {
    int numThreads = 10;
    final AlluxioURI[] srcs = new AlluxioURI[numThreads];
    final AlluxioURI[] dsts = new AlluxioURI[numThreads];
    for (int i = 0; i < numThreads; i++) {
      srcs[i] = new AlluxioURI("/dir");
      dsts[i] = new AlluxioURI("/renamed" + i);
    }

    // Create the one source directory
    mFileSystemMaster.createDirectory(srcs[0], CreateDirectoryOptions.defaults());
    mFileSystemMaster.createFile(new AlluxioURI("/dir/file"), CreateFileOptions.defaults());

    int errors = concurrentRename(srcs, dsts);

    // We should get an error for all but 1 rename
    Assert.assertEquals(numThreads - 1, errors);
    // Only one renamed dir should exist
    List<FileInfo> existingDirs =
        mFileSystemMaster.listStatus(new AlluxioURI("/"), ListStatusOptions.defaults());
    Assert.assertEquals(1, existingDirs.size());
    Assert.assertTrue(existingDirs.get(0).getName().startsWith("renamed"));
    // The directory should contain the file
    List<FileInfo> dirChildren =
        mFileSystemMaster.listStatus(new AlluxioURI(existingDirs.get(0).getPath()),
            ListStatusOptions.defaults());
    Assert.assertEquals(1, dirChildren.size());
  }

  /**
   * Tests renaming files concurrently to the same destination will only succeed once.
   */
  @Test
  public void sameDstConcurrentRename() throws Exception {
    int numThreads = 10;
    final AlluxioURI[] srcs = new AlluxioURI[numThreads];
    final AlluxioURI[] dsts = new AlluxioURI[numThreads];
    for (int i = 0; i < numThreads; i++) {
      srcs[i] = new AlluxioURI("/file" + i);
      mFileSystemMaster.createFile(srcs[i], CreateFileOptions.defaults());
      dsts[i] = new AlluxioURI("/renamed");
    }

    int errors = concurrentRename(srcs, dsts);

    // We should get an error for all but 1 rename.
    Assert.assertEquals(numThreads - 1, errors);

    List<FileInfo> files =
        mFileSystemMaster.listStatus(new AlluxioURI("/"), ListStatusOptions.defaults());
    // Store file names in a set to ensure the names are all unique.
    Set<String> renamedFiles = new HashSet<>();
    Set<String> originalFiles = new HashSet<>();
    for (FileInfo file : files) {
      if (file.getName().startsWith("renamed")) {
        renamedFiles.add(file.getName());
      }
      if (file.getName().startsWith("file")) {
        originalFiles.add(file.getName());
      }
    }
    // One renamed file should exist, and 9 original source files
    Assert.assertEquals(numThreads, files.size());
    Assert.assertEquals(1, renamedFiles.size());
    Assert.assertEquals(numThreads - 1, originalFiles.size());
  }

  /**
   * Tests renaming files concurrently to the same destination from different sources will
   * succeed only once.
   */
  @Test
  public void sameDstDifferentSrcConcurrentRename() throws Exception {
    int numThreads = 10;
    final AlluxioURI[] srcs = new AlluxioURI[numThreads];
    final AlluxioURI[] dsts = new AlluxioURI[numThreads];
    AlluxioURI dir1 = new AlluxioURI("/dir1");
    AlluxioURI dir2 = new AlluxioURI("/dir2");
    mFileSystemMaster.createDirectory(dir1, CreateDirectoryOptions.defaults());
    mFileSystemMaster.createDirectory(dir2, CreateDirectoryOptions.defaults());
    for (int i = 0; i < numThreads; i++) {
      if (i % 2 == 0) {
        srcs[i] = dir1.join("file1_" + i);
      } else {
        srcs[i] = dir2.join("file2_" + i);
      }
      mFileSystemMaster.createFile(srcs[i], CreateFileOptions.defaults());
      dsts[i] = new AlluxioURI("/renamed");
    }

    int errors = concurrentRename(srcs, dsts);

    // We should get an error for all but 1 rename.
    Assert.assertEquals(numThreads - 1, errors);

    List<FileInfo> files =
        mFileSystemMaster.listStatus(new AlluxioURI("/"), ListStatusOptions.defaults());
    // Store file names in a set to ensure the names are all unique.
    Set<String> renamedFiles = new HashSet<>();
    for (FileInfo file : files) {
      if (file.getName().startsWith("renamed")) {
        renamedFiles.add(file.getName());
      }
    }

    Set<String> originalFiles = new HashSet<>();

    List<FileInfo> dir1Files = mFileSystemMaster.listStatus(dir1, ListStatusOptions.defaults());
    for (FileInfo file : dir1Files) {
      if (file.getName().startsWith("file1_")) {
        originalFiles.add(file.getName());
      } else {
        // Should not have any other types of files
        Assert.fail();
      }
    }

    List<FileInfo> dir2Files = mFileSystemMaster.listStatus(dir2, ListStatusOptions.defaults());
    for (FileInfo file : dir2Files) {
      if (file.getName().startsWith("file2_")) {
        originalFiles.add(file.getName());
      } else {
        // Should not have any other types of files
        Assert.fail();
      }
    }

    // One renamed file should exist, and numThreads - 1 original source files
    Assert.assertEquals(numThreads, renamedFiles.size() + originalFiles.size());
    Assert.assertEquals(1, renamedFiles.size());
    Assert.assertEquals(numThreads - 1, originalFiles.size());
  }

  /**
   * Tests renaming files concurrently from one directory to another succeeds.
   */
  @Test
  public void twoDirConcurrentRename() throws Exception {
    int numThreads = 10;
    final AlluxioURI[] srcs = new AlluxioURI[numThreads];
    final AlluxioURI[] dsts = new AlluxioURI[numThreads];
    AlluxioURI dir1 = new AlluxioURI("/dir1");
    AlluxioURI dir2 = new AlluxioURI("/dir2");
    mFileSystemMaster.createDirectory(dir1, CreateDirectoryOptions.defaults());
    mFileSystemMaster.createDirectory(dir2, CreateDirectoryOptions.defaults());
    for (int i = 0; i < numThreads; i++) {
      srcs[i] = dir1.join("file" + i);
      mFileSystemMaster.createFile(srcs[i], CreateFileOptions.defaults());
      dsts[i] = dir2.join("renamed" + i);
    }

    int errors = concurrentRename(srcs, dsts);

    // We should get no errors
    Assert.assertEquals(0, errors);

    List<FileInfo> dir1Files =
        mFileSystemMaster.listStatus(dir1, ListStatusOptions.defaults());
    List<FileInfo> dir2Files =
        mFileSystemMaster.listStatus(dir2, ListStatusOptions.defaults());

    Assert.assertEquals(0, dir1Files.size());
    Assert.assertEquals(numThreads, dir2Files.size());

    Collections.sort(dir2Files, new IntegerSuffixedPathComparator());
    for (int i = 0; i < numThreads; i++) {
      Assert.assertEquals(dsts[i].getName(), dir2Files.get(i).getName());
    }
  }

  /**
   * Tests renaming files concurrently from and to two directories succeeds.
   */
  @Test
  public void acrossDirConcurrentRename() throws Exception {
    int numThreads = 20;
    final AlluxioURI[] srcs = new AlluxioURI[numThreads];
    final AlluxioURI[] dsts = new AlluxioURI[numThreads];
    AlluxioURI dir1 = new AlluxioURI("/dir1");
    AlluxioURI dir2 = new AlluxioURI("/dir2");
    mFileSystemMaster.createDirectory(dir1, CreateDirectoryOptions.defaults());
    mFileSystemMaster.createDirectory(dir2, CreateDirectoryOptions.defaults());
    for (int i = 0; i < numThreads; i++) {
      // Dir1 has even files, dir2 has odd files.
      if (i % 2 == 0) {
        srcs[i] = dir1.join("file" + i);
        dsts[i] = dir2.join("renamed" + i);
      } else {
        srcs[i] = dir2.join("file" + i);
        dsts[i] = dir1.join("renamed" + i);
      }
      mFileSystemMaster.createFile(srcs[i], CreateFileOptions.defaults());
    }

    int errors = concurrentRename(srcs, dsts);

    // We should get no errors.
    Assert.assertEquals(0, errors);

    List<FileInfo> dir1Files =
        mFileSystemMaster.listStatus(dir1, ListStatusOptions.defaults());
    List<FileInfo> dir2Files =
        mFileSystemMaster.listStatus(dir2, ListStatusOptions.defaults());

    Assert.assertEquals(numThreads / 2, dir1Files.size());
    Assert.assertEquals(numThreads / 2, dir2Files.size());

    Collections.sort(dir1Files, new IntegerSuffixedPathComparator());
    for (int i = 1; i < numThreads; i += 2) {
      Assert.assertEquals(dsts[i].getName(), dir1Files.get(i / 2).getName());
    }

    Collections.sort(dir2Files, new IntegerSuffixedPathComparator());
    for (int i = 0; i < numThreads; i += 2) {
      Assert.assertEquals(dsts[i].getName(), dir2Files.get(i / 2).getName());
    }
  }

  /**
   * Helper for renaming a list of paths concurrently. Assumes the srcs are already created and
   * dsts do not exist.
   *
   * @param src list of source paths
   * @param dst list of destination paths
   * @return how many errors occurred
   */
  private int concurrentRename(final AlluxioURI[] src, final AlluxioURI[] dst)
      throws Exception {
    final int numFiles = src.length;
    final CyclicBarrier barrier = new CyclicBarrier(numFiles);
    List<Thread> threads = new ArrayList<>(numFiles);
    // If there are exceptions, we will store them here.
    final ConcurrentHashSet<Throwable> errors = new ConcurrentHashSet<>();
    Thread.UncaughtExceptionHandler exceptionHandler = new Thread.UncaughtExceptionHandler() {
      public void uncaughtException(Thread th, Throwable ex) {
        errors.add(ex);
      }
    };
    for (int i = 0; i < numFiles; i++) {
      final int iteration = i;
      Thread t = new Thread(new Runnable() {
        @Override
        public void run() {
          try {
            AuthenticatedClientUser.set(TEST_USER);
            barrier.await();
            mFileSystemMaster.rename(src[iteration], dst[iteration]);
          } catch (Exception e) {
            Throwables.propagate(e);
          }
        }
      });
      t.setUncaughtExceptionHandler(exceptionHandler);
      threads.add(t);
    }
    Collections.shuffle(threads);
    for (Thread t : threads) {
      t.start();
    }
    for (Thread t : threads) {
      t.join();
    }
    return errors.size();
  }

  /**
   * Tests that getFileInfo (read operation) either returns the correct file info or fails if it
   * has been renamed while the operation was waiting for the file lock.
   */
  @Test
  public void consistentGetFileInfo() throws Exception {
    final int iterations = 100;
    final AlluxioURI file = new AlluxioURI("/file");
    final AlluxioURI dst = new AlluxioURI("/dst");
    final CyclicBarrier barrier = new CyclicBarrier(2);
    // If there are exceptions, we will store them here.
    final ConcurrentHashSet<Throwable> errors = new ConcurrentHashSet<>();
    Thread.UncaughtExceptionHandler exceptionHandler = new Thread.UncaughtExceptionHandler() {
      public void uncaughtException(Thread th, Throwable ex) {
        errors.add(ex);
      }
    };
    for (int i = 0; i < iterations; i++) {
      mFileSystemMaster.createFile(file, mNestedFileOptions);
      Thread renamer = new Thread(new Runnable() {
        @Override
        public void run() {
          try {
            AuthenticatedClientUser.set(TEST_USER);
            barrier.await();
            mFileSystemMaster.rename(file, dst);
            mFileSystemMaster.delete(dst, true);
          } catch (Exception e) {
            Assert.fail(e.getMessage());
          }
        }
      });
      renamer.setUncaughtExceptionHandler(exceptionHandler);
      Thread reader = new Thread(new Runnable() {
        @Override
        public void run() {
          try {
            AuthenticatedClientUser.set(TEST_USER);
            barrier.await();
            FileInfo info = mFileSystemMaster.getFileInfo(file);
            // If the file info is successfully obtained, then the path should match
            Assert.assertEquals(file.getName(), info.getName());
          } catch (InvalidPathException | FileDoesNotExistException e) {
            // InvalidPathException - if the file is renamed while the thread waits for the lock.
            // FileDoesNotExistException - if the file is fully renamed before the getFileInfo call.
          } catch (Exception e) {
            Assert.fail(e.getMessage());
          }
        }
      });
      reader.setUncaughtExceptionHandler(exceptionHandler);
      renamer.start();
      reader.start();
      renamer.join();
      reader.join();
      Assert.assertTrue("Errors detected: " + errors, errors.isEmpty());
    }
  }

>>>>>>> 84971af1
  private void startServices() throws Exception {
    JournalFactory journalFactory = new JournalFactory.ReadWrite(mJournalFolder);
    mBlockMaster = new BlockMaster(journalFactory);
    mExecutorService =
        Executors.newFixedThreadPool(2, ThreadFactoryUtils.build("FileSystemMasterTest-%d", true));
    mFileSystemMaster = new FileSystemMaster(mBlockMaster, journalFactory,
        ExecutorServiceFactories.constantExecutorServiceFactory(mExecutorService));

    mBlockMaster.start(true);
    mFileSystemMaster.start(true);

    // set up workers
    mWorkerId1 = mBlockMaster.getWorkerId(
        new WorkerNetAddress().setHost("localhost").setRpcPort(80).setDataPort(81).setWebPort(82));
    mBlockMaster.workerRegister(mWorkerId1, Arrays.asList("MEM", "SSD"),
        ImmutableMap.of("MEM", (long) Constants.MB, "SSD", (long) Constants.MB),
        ImmutableMap.of("MEM", (long) Constants.KB, "SSD", (long) Constants.KB),
        new HashMap<String, List<Long>>());
    mWorkerId2 = mBlockMaster.getWorkerId(
        new WorkerNetAddress().setHost("remote").setRpcPort(80).setDataPort(81).setWebPort(82));
    mBlockMaster.workerRegister(mWorkerId2, Arrays.asList("MEM", "SSD"),
        ImmutableMap.of("MEM", (long) Constants.MB, "SSD", (long) Constants.MB),
        ImmutableMap.of("MEM", (long) Constants.KB, "SSD", (long) Constants.KB),
        new HashMap<String, List<Long>>());
  }

  private void stopServices() throws Exception {
    mFileSystemMaster.stop();
    mBlockMaster.stop();
  }
}<|MERGE_RESOLUTION|>--- conflicted
+++ resolved
@@ -1522,444 +1522,6 @@
     return blockId;
   }
 
-<<<<<<< HEAD
-=======
-  /**
-   * Uses the integer suffix of a path to determine order. Paths without integer suffixes will be
-   * ordered last.
-   */
-  private class IntegerSuffixedPathComparator implements Comparator<FileInfo> {
-    @Override
-    public int compare(FileInfo o1, FileInfo o2) {
-      return extractIntegerSuffix(o1.getName()) - extractIntegerSuffix(o2.getName());
-    }
-
-    private int extractIntegerSuffix(String name) {
-      Pattern p = Pattern.compile("\\D*(\\d+$)");
-      Matcher m = p.matcher(name);
-      if (m.matches()) {
-        return Integer.parseInt(m.group(1));
-      } else {
-        return Integer.MAX_VALUE;
-      }
-    }
-  }
-
-  /**
-   * Tests concurrent renames within the root do not block on each other.
-   */
-  @Test
-  public void rootConcurrentRename() throws Exception {
-    final int numThreads = 100;
-    AlluxioURI[] srcs = new AlluxioURI[numThreads];
-    AlluxioURI[] dsts = new AlluxioURI[numThreads];
-
-    for (int i = 0; i < numThreads; i++) {
-      srcs[i] = new AlluxioURI("/file" + i);
-      mFileSystemMaster.createFile(srcs[i], mNestedFileOptions);
-      dsts[i] = new AlluxioURI("/renamed" + i);
-    }
-
-    int errors = concurrentRename(srcs, dsts);
-
-    Assert.assertEquals("More than 0 errors: " + errors, 0, errors);
-    List<FileInfo> files =
-        mFileSystemMaster.listStatus(new AlluxioURI("/"), ListStatusOptions.defaults());
-    Collections.sort(files, new IntegerSuffixedPathComparator());
-    for (int i = 0; i < numThreads; i++) {
-      Assert.assertEquals(dsts[i].getName(), files.get(i).getName());
-    }
-    Assert.assertEquals(numThreads, files.size());
-  }
-
-  /**
-   * Tests concurrent renames within a folder do not block on each other.
-   */
-  @Test
-  public void folderConcurrentRename() throws Exception {
-    final int numThreads = 100;
-    AlluxioURI[] srcs = new AlluxioURI[numThreads];
-    AlluxioURI[] dsts = new AlluxioURI[numThreads];
-
-    AlluxioURI dir = new AlluxioURI("/dir");
-
-    mFileSystemMaster.createDirectory(dir, CreateDirectoryOptions.defaults());
-
-    for (int i = 0; i < numThreads; i++) {
-      srcs[i] = dir.join("/file" + i);
-      mFileSystemMaster.createFile(srcs[i], mNestedFileOptions);
-      dsts[i] = dir.join("/renamed" + i);
-    }
-    int errors = concurrentRename(srcs, dsts);
-
-    Assert.assertEquals("More than 0 errors: " + errors, 0, errors);
-    List<FileInfo> files =
-        mFileSystemMaster.listStatus(dir, ListStatusOptions.defaults());
-    Collections.sort(files, new IntegerSuffixedPathComparator());
-    for (int i = 0; i < numThreads; i++) {
-      Assert.assertEquals(dsts[i].getName(), files.get(i).getName());
-    }
-    Assert.assertEquals(numThreads, files.size());
-  }
-
-  /**
-   * Tests that many threads concurrently renaming the same file will only succeed once.
-   */
-  @Test
-  public void sameFileConcurrentRename() throws Exception {
-    int numThreads = 10;
-    final AlluxioURI[] srcs = new AlluxioURI[numThreads];
-    final AlluxioURI[] dsts = new AlluxioURI[numThreads];
-    for (int i = 0; i < numThreads; i++) {
-      srcs[i] = new AlluxioURI("/file");
-      dsts[i] = new AlluxioURI("/renamed" + i);
-    }
-
-    // Create the one source file
-    mFileSystemMaster.createFile(srcs[0], CreateFileOptions.defaults());
-
-    int errors = concurrentRename(srcs, dsts);
-
-    // We should get an error for all but 1 rename
-    Assert.assertEquals(numThreads - 1, errors);
-
-    List<FileInfo> files =
-        mFileSystemMaster.listStatus(new AlluxioURI("/"), ListStatusOptions.defaults());
-
-    // Only one renamed file should exist
-    Assert.assertEquals(1, files.size());
-    Assert.assertTrue(files.get(0).getName().startsWith("renamed"));
-  }
-
-  /**
-   * Tests that many threads concurrently renaming the same directory will only succeed once.
-   */
-  @Test
-  public void sameDirConcurrentRename() throws Exception {
-    int numThreads = 10;
-    final AlluxioURI[] srcs = new AlluxioURI[numThreads];
-    final AlluxioURI[] dsts = new AlluxioURI[numThreads];
-    for (int i = 0; i < numThreads; i++) {
-      srcs[i] = new AlluxioURI("/dir");
-      dsts[i] = new AlluxioURI("/renamed" + i);
-    }
-
-    // Create the one source directory
-    mFileSystemMaster.createDirectory(srcs[0], CreateDirectoryOptions.defaults());
-    mFileSystemMaster.createFile(new AlluxioURI("/dir/file"), CreateFileOptions.defaults());
-
-    int errors = concurrentRename(srcs, dsts);
-
-    // We should get an error for all but 1 rename
-    Assert.assertEquals(numThreads - 1, errors);
-    // Only one renamed dir should exist
-    List<FileInfo> existingDirs =
-        mFileSystemMaster.listStatus(new AlluxioURI("/"), ListStatusOptions.defaults());
-    Assert.assertEquals(1, existingDirs.size());
-    Assert.assertTrue(existingDirs.get(0).getName().startsWith("renamed"));
-    // The directory should contain the file
-    List<FileInfo> dirChildren =
-        mFileSystemMaster.listStatus(new AlluxioURI(existingDirs.get(0).getPath()),
-            ListStatusOptions.defaults());
-    Assert.assertEquals(1, dirChildren.size());
-  }
-
-  /**
-   * Tests renaming files concurrently to the same destination will only succeed once.
-   */
-  @Test
-  public void sameDstConcurrentRename() throws Exception {
-    int numThreads = 10;
-    final AlluxioURI[] srcs = new AlluxioURI[numThreads];
-    final AlluxioURI[] dsts = new AlluxioURI[numThreads];
-    for (int i = 0; i < numThreads; i++) {
-      srcs[i] = new AlluxioURI("/file" + i);
-      mFileSystemMaster.createFile(srcs[i], CreateFileOptions.defaults());
-      dsts[i] = new AlluxioURI("/renamed");
-    }
-
-    int errors = concurrentRename(srcs, dsts);
-
-    // We should get an error for all but 1 rename.
-    Assert.assertEquals(numThreads - 1, errors);
-
-    List<FileInfo> files =
-        mFileSystemMaster.listStatus(new AlluxioURI("/"), ListStatusOptions.defaults());
-    // Store file names in a set to ensure the names are all unique.
-    Set<String> renamedFiles = new HashSet<>();
-    Set<String> originalFiles = new HashSet<>();
-    for (FileInfo file : files) {
-      if (file.getName().startsWith("renamed")) {
-        renamedFiles.add(file.getName());
-      }
-      if (file.getName().startsWith("file")) {
-        originalFiles.add(file.getName());
-      }
-    }
-    // One renamed file should exist, and 9 original source files
-    Assert.assertEquals(numThreads, files.size());
-    Assert.assertEquals(1, renamedFiles.size());
-    Assert.assertEquals(numThreads - 1, originalFiles.size());
-  }
-
-  /**
-   * Tests renaming files concurrently to the same destination from different sources will
-   * succeed only once.
-   */
-  @Test
-  public void sameDstDifferentSrcConcurrentRename() throws Exception {
-    int numThreads = 10;
-    final AlluxioURI[] srcs = new AlluxioURI[numThreads];
-    final AlluxioURI[] dsts = new AlluxioURI[numThreads];
-    AlluxioURI dir1 = new AlluxioURI("/dir1");
-    AlluxioURI dir2 = new AlluxioURI("/dir2");
-    mFileSystemMaster.createDirectory(dir1, CreateDirectoryOptions.defaults());
-    mFileSystemMaster.createDirectory(dir2, CreateDirectoryOptions.defaults());
-    for (int i = 0; i < numThreads; i++) {
-      if (i % 2 == 0) {
-        srcs[i] = dir1.join("file1_" + i);
-      } else {
-        srcs[i] = dir2.join("file2_" + i);
-      }
-      mFileSystemMaster.createFile(srcs[i], CreateFileOptions.defaults());
-      dsts[i] = new AlluxioURI("/renamed");
-    }
-
-    int errors = concurrentRename(srcs, dsts);
-
-    // We should get an error for all but 1 rename.
-    Assert.assertEquals(numThreads - 1, errors);
-
-    List<FileInfo> files =
-        mFileSystemMaster.listStatus(new AlluxioURI("/"), ListStatusOptions.defaults());
-    // Store file names in a set to ensure the names are all unique.
-    Set<String> renamedFiles = new HashSet<>();
-    for (FileInfo file : files) {
-      if (file.getName().startsWith("renamed")) {
-        renamedFiles.add(file.getName());
-      }
-    }
-
-    Set<String> originalFiles = new HashSet<>();
-
-    List<FileInfo> dir1Files = mFileSystemMaster.listStatus(dir1, ListStatusOptions.defaults());
-    for (FileInfo file : dir1Files) {
-      if (file.getName().startsWith("file1_")) {
-        originalFiles.add(file.getName());
-      } else {
-        // Should not have any other types of files
-        Assert.fail();
-      }
-    }
-
-    List<FileInfo> dir2Files = mFileSystemMaster.listStatus(dir2, ListStatusOptions.defaults());
-    for (FileInfo file : dir2Files) {
-      if (file.getName().startsWith("file2_")) {
-        originalFiles.add(file.getName());
-      } else {
-        // Should not have any other types of files
-        Assert.fail();
-      }
-    }
-
-    // One renamed file should exist, and numThreads - 1 original source files
-    Assert.assertEquals(numThreads, renamedFiles.size() + originalFiles.size());
-    Assert.assertEquals(1, renamedFiles.size());
-    Assert.assertEquals(numThreads - 1, originalFiles.size());
-  }
-
-  /**
-   * Tests renaming files concurrently from one directory to another succeeds.
-   */
-  @Test
-  public void twoDirConcurrentRename() throws Exception {
-    int numThreads = 10;
-    final AlluxioURI[] srcs = new AlluxioURI[numThreads];
-    final AlluxioURI[] dsts = new AlluxioURI[numThreads];
-    AlluxioURI dir1 = new AlluxioURI("/dir1");
-    AlluxioURI dir2 = new AlluxioURI("/dir2");
-    mFileSystemMaster.createDirectory(dir1, CreateDirectoryOptions.defaults());
-    mFileSystemMaster.createDirectory(dir2, CreateDirectoryOptions.defaults());
-    for (int i = 0; i < numThreads; i++) {
-      srcs[i] = dir1.join("file" + i);
-      mFileSystemMaster.createFile(srcs[i], CreateFileOptions.defaults());
-      dsts[i] = dir2.join("renamed" + i);
-    }
-
-    int errors = concurrentRename(srcs, dsts);
-
-    // We should get no errors
-    Assert.assertEquals(0, errors);
-
-    List<FileInfo> dir1Files =
-        mFileSystemMaster.listStatus(dir1, ListStatusOptions.defaults());
-    List<FileInfo> dir2Files =
-        mFileSystemMaster.listStatus(dir2, ListStatusOptions.defaults());
-
-    Assert.assertEquals(0, dir1Files.size());
-    Assert.assertEquals(numThreads, dir2Files.size());
-
-    Collections.sort(dir2Files, new IntegerSuffixedPathComparator());
-    for (int i = 0; i < numThreads; i++) {
-      Assert.assertEquals(dsts[i].getName(), dir2Files.get(i).getName());
-    }
-  }
-
-  /**
-   * Tests renaming files concurrently from and to two directories succeeds.
-   */
-  @Test
-  public void acrossDirConcurrentRename() throws Exception {
-    int numThreads = 20;
-    final AlluxioURI[] srcs = new AlluxioURI[numThreads];
-    final AlluxioURI[] dsts = new AlluxioURI[numThreads];
-    AlluxioURI dir1 = new AlluxioURI("/dir1");
-    AlluxioURI dir2 = new AlluxioURI("/dir2");
-    mFileSystemMaster.createDirectory(dir1, CreateDirectoryOptions.defaults());
-    mFileSystemMaster.createDirectory(dir2, CreateDirectoryOptions.defaults());
-    for (int i = 0; i < numThreads; i++) {
-      // Dir1 has even files, dir2 has odd files.
-      if (i % 2 == 0) {
-        srcs[i] = dir1.join("file" + i);
-        dsts[i] = dir2.join("renamed" + i);
-      } else {
-        srcs[i] = dir2.join("file" + i);
-        dsts[i] = dir1.join("renamed" + i);
-      }
-      mFileSystemMaster.createFile(srcs[i], CreateFileOptions.defaults());
-    }
-
-    int errors = concurrentRename(srcs, dsts);
-
-    // We should get no errors.
-    Assert.assertEquals(0, errors);
-
-    List<FileInfo> dir1Files =
-        mFileSystemMaster.listStatus(dir1, ListStatusOptions.defaults());
-    List<FileInfo> dir2Files =
-        mFileSystemMaster.listStatus(dir2, ListStatusOptions.defaults());
-
-    Assert.assertEquals(numThreads / 2, dir1Files.size());
-    Assert.assertEquals(numThreads / 2, dir2Files.size());
-
-    Collections.sort(dir1Files, new IntegerSuffixedPathComparator());
-    for (int i = 1; i < numThreads; i += 2) {
-      Assert.assertEquals(dsts[i].getName(), dir1Files.get(i / 2).getName());
-    }
-
-    Collections.sort(dir2Files, new IntegerSuffixedPathComparator());
-    for (int i = 0; i < numThreads; i += 2) {
-      Assert.assertEquals(dsts[i].getName(), dir2Files.get(i / 2).getName());
-    }
-  }
-
-  /**
-   * Helper for renaming a list of paths concurrently. Assumes the srcs are already created and
-   * dsts do not exist.
-   *
-   * @param src list of source paths
-   * @param dst list of destination paths
-   * @return how many errors occurred
-   */
-  private int concurrentRename(final AlluxioURI[] src, final AlluxioURI[] dst)
-      throws Exception {
-    final int numFiles = src.length;
-    final CyclicBarrier barrier = new CyclicBarrier(numFiles);
-    List<Thread> threads = new ArrayList<>(numFiles);
-    // If there are exceptions, we will store them here.
-    final ConcurrentHashSet<Throwable> errors = new ConcurrentHashSet<>();
-    Thread.UncaughtExceptionHandler exceptionHandler = new Thread.UncaughtExceptionHandler() {
-      public void uncaughtException(Thread th, Throwable ex) {
-        errors.add(ex);
-      }
-    };
-    for (int i = 0; i < numFiles; i++) {
-      final int iteration = i;
-      Thread t = new Thread(new Runnable() {
-        @Override
-        public void run() {
-          try {
-            AuthenticatedClientUser.set(TEST_USER);
-            barrier.await();
-            mFileSystemMaster.rename(src[iteration], dst[iteration]);
-          } catch (Exception e) {
-            Throwables.propagate(e);
-          }
-        }
-      });
-      t.setUncaughtExceptionHandler(exceptionHandler);
-      threads.add(t);
-    }
-    Collections.shuffle(threads);
-    for (Thread t : threads) {
-      t.start();
-    }
-    for (Thread t : threads) {
-      t.join();
-    }
-    return errors.size();
-  }
-
-  /**
-   * Tests that getFileInfo (read operation) either returns the correct file info or fails if it
-   * has been renamed while the operation was waiting for the file lock.
-   */
-  @Test
-  public void consistentGetFileInfo() throws Exception {
-    final int iterations = 100;
-    final AlluxioURI file = new AlluxioURI("/file");
-    final AlluxioURI dst = new AlluxioURI("/dst");
-    final CyclicBarrier barrier = new CyclicBarrier(2);
-    // If there are exceptions, we will store them here.
-    final ConcurrentHashSet<Throwable> errors = new ConcurrentHashSet<>();
-    Thread.UncaughtExceptionHandler exceptionHandler = new Thread.UncaughtExceptionHandler() {
-      public void uncaughtException(Thread th, Throwable ex) {
-        errors.add(ex);
-      }
-    };
-    for (int i = 0; i < iterations; i++) {
-      mFileSystemMaster.createFile(file, mNestedFileOptions);
-      Thread renamer = new Thread(new Runnable() {
-        @Override
-        public void run() {
-          try {
-            AuthenticatedClientUser.set(TEST_USER);
-            barrier.await();
-            mFileSystemMaster.rename(file, dst);
-            mFileSystemMaster.delete(dst, true);
-          } catch (Exception e) {
-            Assert.fail(e.getMessage());
-          }
-        }
-      });
-      renamer.setUncaughtExceptionHandler(exceptionHandler);
-      Thread reader = new Thread(new Runnable() {
-        @Override
-        public void run() {
-          try {
-            AuthenticatedClientUser.set(TEST_USER);
-            barrier.await();
-            FileInfo info = mFileSystemMaster.getFileInfo(file);
-            // If the file info is successfully obtained, then the path should match
-            Assert.assertEquals(file.getName(), info.getName());
-          } catch (InvalidPathException | FileDoesNotExistException e) {
-            // InvalidPathException - if the file is renamed while the thread waits for the lock.
-            // FileDoesNotExistException - if the file is fully renamed before the getFileInfo call.
-          } catch (Exception e) {
-            Assert.fail(e.getMessage());
-          }
-        }
-      });
-      reader.setUncaughtExceptionHandler(exceptionHandler);
-      renamer.start();
-      reader.start();
-      renamer.join();
-      reader.join();
-      Assert.assertTrue("Errors detected: " + errors, errors.isEmpty());
-    }
-  }
-
->>>>>>> 84971af1
   private void startServices() throws Exception {
     JournalFactory journalFactory = new JournalFactory.ReadWrite(mJournalFolder);
     mBlockMaster = new BlockMaster(journalFactory);
