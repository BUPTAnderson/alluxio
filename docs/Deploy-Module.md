--- conflicted
+++ resolved
@@ -40,19 +40,11 @@
 
 Under `deploy/vagrant` directory in your Tachyon repo, run the following to install dependent python libs:
 
-<<<<<<< HEAD
-    sudo bash bin/install.sh
+    sudo bash bin/install.sh.
 
 If anything goes wrong, install [pip](https://pip.pypa.io/en/latest/installing.html) on your own, then in the same directory, run(may need sudo):
 
-    pip install -r pip-req.txt
-=======
-    sudo bash bin/install.sh.
-
-If anything goes wrong, install [pip](https://pip.pypa.io/en/latest/installing.html) on your own, then in the same directory, run(may need sudo):
-
     pip install -r pip-req.txt.
->>>>>>> fe2f4b6c
 
 ## Quick Start With VirtualBox
 
