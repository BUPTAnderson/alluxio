<!DOCTYPE html>
<!--[if lt IE 7]>
<html class="no-js lt-ie9 lt-ie8 lt-ie7"> <![endif]-->
<!--[if IE 7]>
<html class="no-js lt-ie9 lt-ie8"> <![endif]-->
<!--[if IE 8]>
<html class="no-js lt-ie9"> <![endif]-->
<!--[if gt IE 8]><!-->
<html class="no-js"> <!--<![endif]-->
<head>
    <meta charset="utf-8">
    <meta http-equiv="X-UA-Compatible" content="IE=edge,chrome=1">
    <title>{{ page.title }} - Tachyon {{site.TACHYON_MASTER_VERSION_SHORT}} Documentation</title>
    <meta name="description" content="">

    <link rel="stylesheet" href="css/bootstrap.min.css">
    <link rel="stylesheet" href="//maxcdn.bootstrapcdn.com/font-awesome/4.3.0/css/font-awesome.min.css">
    <meta name="viewport" content="width=device-width">
    <link rel="stylesheet" href="css/bootstrap-responsive.min.css">
    <link rel="stylesheet" href="css/main.css">

    <script src="js/vendor/modernizr-2.6.1-respond-1.1.0.min.js"></script>

    <link rel="stylesheet" href="css/pygments-default.css">

    <script>
        (function(i,s,o,g,r,a,m){i['GoogleAnalyticsObject']=r;i[r]=i[r]||function(){
            (i[r].q=i[r].q||[]).push(arguments)},i[r].l=1*new Date();a=s.createElement(o),
            m=s.getElementsByTagName(o)[0];a.async=1;a.src=g;m.parentNode.insertBefore(a,m)
        })(window,document,'script','//www.google-analytics.com/analytics.js','ga');
        ga('create', 'UA-47563775-2', 'tachyon-project.org');
        ga('send', 'pageview');
    </script>
</head>
<body>
<!--[if lt IE 7]>
<p class="chromeframe">You are using an outdated browser. <a href="http://browsehappy.com/">Upgrade
    your browser today</a> or <a href="http://www.google.com/chromeframe/?redirect=true">install
    Google Chrome Frame</a> to better experience this site.</p>
<![endif]-->

<!-- This code is taken from http://twitter.github.com/bootstrap/examples/hero.html -->

<div class="navbar navbar-fixed-top" id="topbar">
    <div class="navbar-inner">
        <div class="container">
            <a href="index.html">
                <div class="brand" style="display:table;">
                    <div style="position:relative;display:table-cell;vertical-align:middle;">
                        <img src="img/logo-white.png" alt="Tachyon Logo" style="height:34px;"/>
                        <div style="position:absolute;right:0;top:30px;text-shadow:none;">
                            <span class="version">{{site.TACHYON_MASTER_VERSION_SHORT}}</span>
                        </div>
                    </div>
                </div>
            </a>
            <ul class="nav">
<<<<<<< HEAD
                <li><a href="index.html">Overview</a></li>

                <li class="dropdown">
                    <a href="#" class="dropdown-toggle" data-toggle="dropdown">Basics<b
                            class="caret"></b></a>
                    <ul class="dropdown-menu">
                        <li><a href="Running-Tachyon-Locally.html">Local Mode</a></li>
                        <li><a href="Running-Tachyon-on-a-Cluster.html">Cluster Mode</a></li>
                        <li><a href="Command-Line-Interface.html">Command Line</a></li>
                    </ul>
                </li>
                <li class="dropdown">
                    <a href="#" class="dropdown-toggle" data-toggle="dropdown">Frameworks on Tachyon<b
                            class="caret"></b></a>
                    <ul class="dropdown-menu">
                        <li><a href="Running-Spark-on-Tachyon.html">Apache Spark</a></li>
                        <li><a href="Running-Shark-on-Tachyon.html">Shark</a></li>
                        <li><a href="Running-Hadoop-MapReduce-on-Tachyon.html">Apache Hadoop MapReduce</a></li>
                        <li><a href="Running-Flink-on-Tachyon.html">Apache Flink</a></li>
                    </ul>
                </li>
                <li class="dropdown">
                    <a href="#" class="dropdown-toggle" data-toggle="dropdown">Deployment<b
                            class="caret"></b></a>
                    <ul class="dropdown-menu">
                        <li><a href="Running-Tachyon-Locally.html">Single Node</a></li>
                        <li><a href="Running-Tachyon-on-a-Cluster.html">Cluster</a></li>
                        <li><a href="Fault-Tolerant-Tachyon-Cluster.html">Fault
                        Tolerant Cluster</a></li>
                        <li><a href="Deploy-Module.html">Tachyon Deploy Module (Virtualbox and AWS EC2)</a></li>
                        <li><a href="Running-Tachyon-on-EC2.html">AWS EC2 through mesos/spark-ec2</a></li>
                    </ul>
                </li>
                <li class="dropdown">
                    <a href="#" class="dropdown-toggle" data-toggle="dropdown">Development<b
                            class="caret"></b></a>
                    <ul class="dropdown-menu">
                        <li><a href="Building-Tachyon-Master-Branch.html">Build Master Branch</a>
                        </li>
                        <li><a href="Contributing-to-Tachyon.html">Contributing to
                            Tachyon</a></li>
                        <li><a href="https://tachyon.atlassian.net/browse/TACHYON">Reporting
                            Issues</a></li>
                    </ul>
                </li>
                <li class="dropdown">
                    <a href="#" class="dropdown-toggle" data-toggle="dropdown">More<b
                            class="caret"></b></a>
                    <ul class="dropdown-menu">
                        <li><a href="Configuration-Settings.html">Configuration Settings</a></li>
                        <li><a href="Fault-Tolerant-Tachyon-Cluster.html">Fault Tolerant Cluster</a>
                        </li>
                        <li><a href="Setup-UFS.html">Configure UnderFileSystem</a></li>
                        <li><a href="Syncing-the-Underlying-Filesystem.html">Sync Underlayer FS</a></li>
                        <li><a href="FAQ.html">FAQ</a></li>
                        <li><a href="Tiered-Storage-on-Tachyon.html">Tiered Storage (Beta)</a></li>
                        <li class="divider"></li>
                        <li>Presentations:</li>
                        <li><a href="http://goo.gl/fP9qkF">Strata and Hadoop World 2014</a></li>
                        <li><a href="http://goo.gl/DKrE4M">Spark Summit 2014</a></li>
                        <li><a href="http://goo.gl/AHgz0E">Strata and Hadoop World 2013</a></li>
                        <li class="divider"></li>
                        <li><a href="http://tachyon-project.org/master">Master branch document</a></li>
                        <li><a href="http://tachyon-project.org/v0.7.0">V0.7.0 Document</a></li>
                        <li><a href="http://tachyon-project.org/v0.6.4">V0.6.4 Document</a></li>
                        <li><a href="http://tachyon-project.org/v0.6.3">V0.6.3 Document</a></li>
                        <li><a href="http://tachyon-project.org/v0.6.2">V0.6.2 Document</a></li>
                        <li><a href="http://tachyon-project.org/v0.6.1">V0.6.1 Document</a></li>
                        <li><a href="http://tachyon-project.org/v0.6.0">V0.6.0 Document</a></li>
                        <li><a href="http://tachyon-project.org/v0.5.0">V0.5.0 Document</a></li>
                        <li><a href="http://tachyon-project.org/v0.4.1">V0.4.1 Document</a></li>
                        <li><a href="http://tachyon-project.org/v0.4.0">V0.4.0 Document</a></li>
                        <li><a href="http://tachyon-project.org/v0.3.0">V0.3.0 Document</a></li>
                    </ul>
                </li>
=======
                {% if page.group == "Home" %}
                    <li class="active"><a>Overview</a></li>
                {% else %}
                    <li><a href="index.html">Overview</a></li>
                {% endif %}
                {% if page.group == "FAQ" %}
                    <li class="active"><a>FAQ</a></li>
                {% else %}
                    <li><a href="FAQ.html">FAQ</a></li>
                {% endif %}

                {% assign categories = "Deployment|Development|Frameworks|More" | split: "|" %}
                {% for groupName in categories %}
                    <li class="dropdown">
                        {% if page.group == groupName %}
                            <a href="#" class="dropdown-toggle active" data-toggle="dropdown">{{groupName}}<b
                                class="caret"></b></a>
                        {% else %}
                            <a href="#" class="dropdown-toggle" data-toggle="dropdown">{{groupName}}<b
                                class="caret"></b></a>
                        {% endif %}

                        <ul class="dropdown-menu">
                            {% assign currentGroup = site.pages | where:'group',groupName %}
                            {% assign currentGroup = currentGroup | sort:'priority' %}
                            {% for node in currentGroup %}
                                {% if page.url == node.url %}
                                    <li class="active">
                                        <a>
                                            {% if node.nickname == null %}
                                                {{node.title}}
                                            {% else %}
                                                {{node.nickname}}
                                            {% endif %}
                                        </a>
                                    </li>
                                {% else %}
                                    <!-- trim the leading slash to make the path relative to preserve version links -->
                                    <li><a href="{{ node.url | remove-first: '/' }}">
                                        {% if node.nickname == null %}
                                            {{node.title}}
                                        {% else %}
                                            {{node.nickname}}
                                        {% endif %}
                                    </a></li>
                                {% endif %}
                            {% endfor %}

                            {% if groupName == "Development" %}
                                <li><a href="https://tachyon.atlassian.net/browse/TACHYON">Reporting
                                    Issues</a></li>
                            {% elsif groupName == "More" %}
                                <li class="divider"></li>
                                <li><p>Presentations</p></li>
                                <li><a href="http://goo.gl/0HpqeS">Tachyon Workshop 2015</a></li>
                                <li><a href="http://goo.gl/fP9qkF">Strata and Hadoop World 2014</a></li>
                                <li><a href="http://goo.gl/DKrE4M">Spark Summit 2014</a></li>
                                <li><a href="http://goo.gl/AHgz0E">Strata and Hadoop World 2013</a></li>
                                <li class="divider"></li>
                                <li><a href="http://tachyon-project.org/master">Master branch document</a></li>
                                <li><a href="http://tachyon-project.org/v0.7.0">V0.7.0 Document</a></li>
                                <li><a href="http://tachyon-project.org/v0.6.4">V0.6.4 Document</a></li>
                                <li><a href="http://tachyon-project.org/v0.6.3">V0.6.3 Document</a></li>
                                <li><a href="http://tachyon-project.org/v0.6.2">V0.6.2 Document</a></li>
                                <li><a href="http://tachyon-project.org/v0.6.1">V0.6.1 Document</a></li>
                                <li><a href="http://tachyon-project.org/v0.6.0">V0.6.0 Document</a></li>
                                <li><a href="http://tachyon-project.org/v0.5.0">V0.5.0 Document</a></li>
                                <li><a href="http://tachyon-project.org/v0.4.1">V0.4.1 Document</a></li>
                                <li><a href="http://tachyon-project.org/v0.4.0">V0.4.0 Document</a></li>
                                <li><a href="http://tachyon-project.org/v0.3.0">V0.3.0 Document</a></li>
                            {% endif %}
                        </ul>
                    </li>
                {% endfor %}
>>>>>>> e3fe56e1
            </ul>
        </div>
    </div>
</div>

<div class="container" id="content">
    <h1 class="title">{{ page.title }}</h1>

    {{ content }}
    <!-- Main hero unit for a primary marketing message or call to action -->
    <!--<div class="hero-unit">
        <h1>Hello, world!</h1>
        <p>This is a template for a simple marketing or informational website. It includes a large callout called the hero unit and three supporting pieces of content. Use it as a starting point to create something more unique.</p>
        <p><a class="btn btn-primary btn-large">Learn more &raquo;</a></p>
            </div>-->

    <!-- Example row of columns -->
    <!--<div class="row">
        <div class="span4">
            <h2>Heading</h2>
            <p>Donec id elit non mi porta gravida at eget metus. Fusce dapibus, tellus ac cursus commodo, tortor mauris condimentum nibh, ut fermentum massa justo sit amet risus. Etiam porta sem malesuada magna mollis euismod. Donec sed odio dui. </p>
            <p><a class="btn" href="#">View details &raquo;</a></p>
                </div>
                <div class="span4">
                    <h2>Heading</h2>
                    <p>Donec id elit non mi porta gravida at eget metus. Fusce dapibus, tellus ac cursus commodo, tortor mauris condimentum nibh, ut fermentum massa justo sit amet risus. Etiam porta sem malesuada magna mollis euismod. Donec sed odio dui. </p>
                    <p><a class="btn" href="#">View details &raquo;</a></p>
               </div>
                <div class="span4">
                    <h2>Heading</h2>
                    <p>Donec sed odio dui. Cras justo odio, dapibus ac facilisis in, egestas eget quam. Vestibulum id ligula porta felis euismod semper. Fusce dapibus, tellus ac cursus commodo, tortor mauris condimentum nibh, ut fermentum massa justo sit amet risus.</p>
                    <p><a class="btn" href="#">View details &raquo;</a></p>
                </div>
            </div>

            <hr>-->

    <footer>
        <hr>
        <p style="text-align: center; veritcal-align: middle; color: #999;">
            Tachyon is a project developed at the UC Berkeley
            <a href="https://amplab.cs.berkeley.edu/">
                AMPLab
            </a>
        </p>
    </footer>

</div>
<!-- /container -->

<script src="js/vendor/jquery-1.8.0.min.js"></script>
<script src="js/vendor/bootstrap.min.js"></script>
<script src="js/main.js"></script>

<!-- A script to fix internal hash links because we have an overlapping top bar.
     Based on https://github.com/twitter/bootstrap/issues/193#issuecomment-2281510 -->
<script>
    $(function () {
        function maybeScrollToHash() {
            if (window.location.hash && $(window.location.hash).length) {
                var newTop = $(window.location.hash).offset().top - $('#topbar').height() - 5;
                $(window).scrollTop(newTop);
            }
        }

        $(window).bind('hashchange', function () {
            maybeScrollToHash();
        });
        // Scroll now too in case we had opened the page on a hash, but wait 1 ms because some browsers
        // will try to do *their* initial scroll after running the onReady handler.
        setTimeout(function () {
            maybeScrollToHash();
        }, 1)
    })
</script>

<script src="js/scrollspy.js"></script>

</body>
</html><|MERGE_RESOLUTION|>--- conflicted
+++ resolved
@@ -55,83 +55,6 @@
                 </div>
             </a>
             <ul class="nav">
-<<<<<<< HEAD
-                <li><a href="index.html">Overview</a></li>
-
-                <li class="dropdown">
-                    <a href="#" class="dropdown-toggle" data-toggle="dropdown">Basics<b
-                            class="caret"></b></a>
-                    <ul class="dropdown-menu">
-                        <li><a href="Running-Tachyon-Locally.html">Local Mode</a></li>
-                        <li><a href="Running-Tachyon-on-a-Cluster.html">Cluster Mode</a></li>
-                        <li><a href="Command-Line-Interface.html">Command Line</a></li>
-                    </ul>
-                </li>
-                <li class="dropdown">
-                    <a href="#" class="dropdown-toggle" data-toggle="dropdown">Frameworks on Tachyon<b
-                            class="caret"></b></a>
-                    <ul class="dropdown-menu">
-                        <li><a href="Running-Spark-on-Tachyon.html">Apache Spark</a></li>
-                        <li><a href="Running-Shark-on-Tachyon.html">Shark</a></li>
-                        <li><a href="Running-Hadoop-MapReduce-on-Tachyon.html">Apache Hadoop MapReduce</a></li>
-                        <li><a href="Running-Flink-on-Tachyon.html">Apache Flink</a></li>
-                    </ul>
-                </li>
-                <li class="dropdown">
-                    <a href="#" class="dropdown-toggle" data-toggle="dropdown">Deployment<b
-                            class="caret"></b></a>
-                    <ul class="dropdown-menu">
-                        <li><a href="Running-Tachyon-Locally.html">Single Node</a></li>
-                        <li><a href="Running-Tachyon-on-a-Cluster.html">Cluster</a></li>
-                        <li><a href="Fault-Tolerant-Tachyon-Cluster.html">Fault
-                        Tolerant Cluster</a></li>
-                        <li><a href="Deploy-Module.html">Tachyon Deploy Module (Virtualbox and AWS EC2)</a></li>
-                        <li><a href="Running-Tachyon-on-EC2.html">AWS EC2 through mesos/spark-ec2</a></li>
-                    </ul>
-                </li>
-                <li class="dropdown">
-                    <a href="#" class="dropdown-toggle" data-toggle="dropdown">Development<b
-                            class="caret"></b></a>
-                    <ul class="dropdown-menu">
-                        <li><a href="Building-Tachyon-Master-Branch.html">Build Master Branch</a>
-                        </li>
-                        <li><a href="Contributing-to-Tachyon.html">Contributing to
-                            Tachyon</a></li>
-                        <li><a href="https://tachyon.atlassian.net/browse/TACHYON">Reporting
-                            Issues</a></li>
-                    </ul>
-                </li>
-                <li class="dropdown">
-                    <a href="#" class="dropdown-toggle" data-toggle="dropdown">More<b
-                            class="caret"></b></a>
-                    <ul class="dropdown-menu">
-                        <li><a href="Configuration-Settings.html">Configuration Settings</a></li>
-                        <li><a href="Fault-Tolerant-Tachyon-Cluster.html">Fault Tolerant Cluster</a>
-                        </li>
-                        <li><a href="Setup-UFS.html">Configure UnderFileSystem</a></li>
-                        <li><a href="Syncing-the-Underlying-Filesystem.html">Sync Underlayer FS</a></li>
-                        <li><a href="FAQ.html">FAQ</a></li>
-                        <li><a href="Tiered-Storage-on-Tachyon.html">Tiered Storage (Beta)</a></li>
-                        <li class="divider"></li>
-                        <li>Presentations:</li>
-                        <li><a href="http://goo.gl/fP9qkF">Strata and Hadoop World 2014</a></li>
-                        <li><a href="http://goo.gl/DKrE4M">Spark Summit 2014</a></li>
-                        <li><a href="http://goo.gl/AHgz0E">Strata and Hadoop World 2013</a></li>
-                        <li class="divider"></li>
-                        <li><a href="http://tachyon-project.org/master">Master branch document</a></li>
-                        <li><a href="http://tachyon-project.org/v0.7.0">V0.7.0 Document</a></li>
-                        <li><a href="http://tachyon-project.org/v0.6.4">V0.6.4 Document</a></li>
-                        <li><a href="http://tachyon-project.org/v0.6.3">V0.6.3 Document</a></li>
-                        <li><a href="http://tachyon-project.org/v0.6.2">V0.6.2 Document</a></li>
-                        <li><a href="http://tachyon-project.org/v0.6.1">V0.6.1 Document</a></li>
-                        <li><a href="http://tachyon-project.org/v0.6.0">V0.6.0 Document</a></li>
-                        <li><a href="http://tachyon-project.org/v0.5.0">V0.5.0 Document</a></li>
-                        <li><a href="http://tachyon-project.org/v0.4.1">V0.4.1 Document</a></li>
-                        <li><a href="http://tachyon-project.org/v0.4.0">V0.4.0 Document</a></li>
-                        <li><a href="http://tachyon-project.org/v0.3.0">V0.3.0 Document</a></li>
-                    </ul>
-                </li>
-=======
                 {% if page.group == "Home" %}
                     <li class="active"><a>Overview</a></li>
                 {% else %}
@@ -206,7 +129,6 @@
                         </ul>
                     </li>
                 {% endfor %}
->>>>>>> e3fe56e1
             </ul>
         </div>
     </div>
