/*
 * Licensed to the University of California, Berkeley under one or more contributor license
 * agreements. See the NOTICE file distributed with this work for additional information regarding
 * copyright ownership. The ASF licenses this file to You under the Apache License, Version 2.0 (the
 * "License"); you may not use this file except in compliance with the License. You may obtain a
 * copy of the License at
 *
 * http://www.apache.org/licenses/LICENSE-2.0
 *
 * Unless required by applicable law or agreed to in writing, software distributed under the License
 * is distributed on an "AS IS" BASIS, WITHOUT WARRANTIES OR CONDITIONS OF ANY KIND, either express
 * or implied. See the License for the specific language governing permissions and limitations under
 * the License.
 */

package tachyon.metrics;

import java.util.ArrayList;
import java.util.List;
import java.util.Map;
import java.util.Properties;
import java.util.concurrent.TimeUnit;

import org.eclipse.jetty.servlet.ServletContextHandler;
import org.slf4j.Logger;
import org.slf4j.LoggerFactory;

import com.codahale.metrics.MetricRegistry;

import tachyon.Constants;
import tachyon.conf.TachyonConf;
import tachyon.metrics.sink.MetricsServlet;
import tachyon.metrics.sink.Sink;
import tachyon.metrics.source.Source;

/**
 * A MetricsSystem is created by a specific instance(master, worker). It polls the metrics sources
 * periodically and pass the data to the sinks.
 *
 * The syntax of the metrics configuration file is:
 * [instance].[sink|source].[name].[options]=[value]
 */
public class MetricsSystem {
  private static final Logger LOG = LoggerFactory.getLogger(Constants.LOGGER_TYPE);

  public static final String SINK_REGEX = "^sink\\.(.+)\\.(.+)";
  public static final String SOURCE_REGEX = "^source\\.(.+)\\.(.+)";
  private static final TimeUnit MINIMAL_POLL_UNIT = TimeUnit.SECONDS;
  private static final int MINIMAL_POLL_PERIOD = 1;

  private String mInstance;
  private List<Sink> mSinks = new ArrayList<Sink>();
  private List<Source> mSources = new ArrayList<Source>();
  private MetricRegistry mMetricRegistry = new MetricRegistry();
  private MetricsConfig mMetricsConfig;
  private boolean mRunning = false;
  private TachyonConf mTachyonConf;
  private MetricsServlet mMetricsServlet;

  /**
   * Gets the sinks.
   *
   * @return a list of registered Sinks
   */
  public List<Sink> getSinks() {
    return mSinks;
  }

  /**
   * Gets the sources. Used by unit tests only.
   *
   * @return a list of registered Sources
   */
  public List<Source> getSources() {
    return mSources;
  }

  /**
   * Checks if the poll period is smaller that the minimal poll period which is 1 second.
   *
   * @param pollUnit the polling unit
   * @param pollPeriod the polling period
   * @throws IllegalArgumentException if the polling period is invalid
   */
  public static void checkMinimalPollingPeriod(TimeUnit pollUnit, int pollPeriod)
      throws IllegalArgumentException {
    int period = (int) MINIMAL_POLL_UNIT.convert(pollPeriod, pollUnit);
    if (period < MINIMAL_POLL_PERIOD) {
      throw new IllegalArgumentException("Polling period " + pollPeriod + " " + pollUnit
          + " is below than minimal polling period");
    }
  }

  /**
   * Creates a <code>MetricsSystem</code> using the default metrics config.
   *
   * @param instance the instance name
   * @param tachyonConf the {@link TachyonConf} instance for configuration properties
   */
  public MetricsSystem(String instance, TachyonConf tachyonConf) {
    mInstance = instance;
    mTachyonConf = tachyonConf;
    String metricsConfFile = null;
    if (mTachyonConf.containsKey(Constants.METRICS_CONF_FILE)) {
      metricsConfFile = mTachyonConf.get(Constants.METRICS_CONF_FILE);
    }
    mMetricsConfig = new MetricsConfig(metricsConfFile);
  }

  /**
   * Creates a <code>MetricsSystem</code> using the given <code>MetricsConfig</code>.
   *
   * @param instance the instance name
   * @param metricsConfig the <code>MetricsConfig</code> object
   * @param tachyonConf the {@link TachyonConf} instance for configuration properties
   */
  public MetricsSystem(String instance, MetricsConfig metricsConfig, TachyonConf tachyonConf) {
    mInstance = instance;
    mMetricsConfig = metricsConfig;
    mTachyonConf = tachyonConf;
  }

  /***
   * Gets the ServletContextHandler of the metrics servlet.
   *
   * @return the ServletContextHandler if the metrics system is running and the metrics servlet
   *         exists, otherwise null
   */
  public ServletContextHandler getServletHandler() {
    if (mRunning && mMetricsServlet != null) {
      return mMetricsServlet.getHandler();
    }
    return null;
  }

  /**
   * Registers a Source.
   *
   * @param source the source to register
   */
  public void registerSource(Source source) {
    mSources.add(source);
    try {
      mMetricRegistry.register(source.getName(), source.getMetricRegistry());
    } catch (IllegalArgumentException e) {
<<<<<<< HEAD
      LOG.warn("Metrics already registered. Exception:" + e.getMessage());
=======
      LOG.warn("Metrics already registered. Exception: {}", e.getMessage());
>>>>>>> 90961872
    }
  }

  /**
   * Registers all the sources configured in the metrics config.
   */
  private void registerSources() {
    Properties instConfig = mMetricsConfig.getInstanceProperties(mInstance);
    Map<String, Properties> sourceConfigs = mMetricsConfig.subProperties(instConfig, SOURCE_REGEX);
    for (Map.Entry<String, Properties> entry : sourceConfigs.entrySet()) {
      String classPath = entry.getValue().getProperty("class");
      if (classPath != null) {
        try {
          Source source = (Source) Class.forName(classPath).newInstance();
          registerSource(source);
        } catch (Exception e) {
          LOG.error("Source class {} cannot be instantiated", classPath, e);
        }
      }
    }
  }

  /**
   * Registers all the sinks configured in the metrics config.
   */
  private void registerSinks() {
    Properties instConfig = mMetricsConfig.getInstanceProperties(mInstance);
    Map<String, Properties> sinkConfigs = mMetricsConfig.subProperties(instConfig, SINK_REGEX);
    for (Map.Entry<String, Properties> entry : sinkConfigs.entrySet()) {
      String classPath = entry.getValue().getProperty("class");
      if (classPath != null) {
        try {
          Sink sink =
              (Sink) Class.forName(classPath)
                  .getConstructor(Properties.class, MetricRegistry.class)
                  .newInstance(entry.getValue(), mMetricRegistry);
          if (entry.getKey().equals("servlet")) {
            mMetricsServlet = (MetricsServlet) sink;
          } else {
            mSinks.add(sink);
          }
        } catch (Exception e) {
          LOG.error("Sink class {} cannot be instantiated", classPath, e);
        }
      }
    }
  }

  /**
   * Removes a Source.
   *
   * @param source the source to remove
   */
  public void removeSource(Source source) {
    mSources.remove(source);
    mMetricRegistry.remove(source.getName());
  }

  /**
   * Reports metrics values to all sinks.
   */
  public void report() {
    for (Sink sink : mSinks) {
      sink.report();
    }
  }

  /**
   * Starts the metrics system.
   */
  public void start() {
    if (!mRunning) {
      registerSources();
      registerSinks();
      for (Sink sink : mSinks) {
        sink.start();
      }
      mRunning = true;
    } else {
      LOG.warn("Attempting to start a MetricsSystem that is already running");
    }
  }

  /**
   * Stops the metrics system.
   */
  public void stop() {
    if (mRunning) {
      for (Sink sink : mSinks) {
        sink.stop();
      }
      mRunning = false;
    } else {
      LOG.warn("Stopping a MetricsSystem that is not running");
    }
  }
}<|MERGE_RESOLUTION|>--- conflicted
+++ resolved
@@ -143,11 +143,7 @@
     try {
       mMetricRegistry.register(source.getName(), source.getMetricRegistry());
     } catch (IllegalArgumentException e) {
-<<<<<<< HEAD
-      LOG.warn("Metrics already registered. Exception:" + e.getMessage());
-=======
       LOG.warn("Metrics already registered. Exception: {}", e.getMessage());
->>>>>>> 90961872
     }
   }
 
