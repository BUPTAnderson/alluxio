/*
 * Licensed to the University of California, Berkeley under one or more contributor license
 * agreements. See the NOTICE file distributed with this work for additional information regarding
 * copyright ownership. The ASF licenses this file to You under the Apache License, Version 2.0 (the
 * "License"); you may not use this file except in compliance with the License. You may obtain a
 * copy of the License at
 *
 * http://www.apache.org/licenses/LICENSE-2.0
 *
 * Unless required by applicable law or agreed to in writing, software distributed under the License
 * is distributed on an "AS IS" BASIS, WITHOUT WARRANTIES OR CONDITIONS OF ANY KIND, either express
 * or implied. See the License for the specific language governing permissions and limitations under
 * the License.
 */

package tachyon.master.file;

import java.io.IOException;
import java.util.ArrayList;
import java.util.LinkedList;
import java.util.List;
import java.util.Queue;
import java.util.Set;
import java.util.concurrent.Executors;
import java.util.concurrent.Future;

import org.apache.commons.lang.exception.ExceptionUtils;
import org.apache.thrift.TProcessor;
import org.slf4j.Logger;
import org.slf4j.LoggerFactory;

import com.google.common.base.Throwables;
import com.google.common.collect.Lists;
import com.google.common.collect.Sets;

import tachyon.Constants;
import tachyon.HeartbeatExecutor;
import tachyon.HeartbeatThread;
import tachyon.collections.Pair;
import tachyon.collections.PrefixList;
import tachyon.StorageLevelAlias;
import tachyon.TachyonURI;
import tachyon.conf.TachyonConf;
import tachyon.exception.ExceptionMessage;
import tachyon.master.MasterBase;
import tachyon.master.MasterContext;
import tachyon.master.block.BlockId;
import tachyon.master.block.BlockMaster;
import tachyon.master.file.journal.AddMountPointEntry;
import tachyon.master.file.journal.CompleteFileEntry;
import tachyon.master.file.journal.DeleteFileEntry;
import tachyon.master.file.journal.DeleteMountPointEntry;
import tachyon.master.file.journal.DependencyEntry;
import tachyon.master.file.journal.InodeDirectoryIdGeneratorEntry;
import tachyon.master.file.journal.InodeEntry;
import tachyon.master.file.journal.InodeLastModificationTimeEntry;
import tachyon.master.file.journal.PersistDirectoryEntry;
import tachyon.master.file.journal.PersistFileEntry;
<<<<<<< HEAD
=======
import tachyon.master.file.journal.ReinitializeFileEntry;
>>>>>>> ebf0b8b0
import tachyon.master.file.journal.RenameEntry;
import tachyon.master.file.journal.SetPinnedEntry;
import tachyon.master.file.meta.Dependency;
import tachyon.master.file.meta.DependencyMap;
import tachyon.master.file.meta.Inode;
import tachyon.master.file.meta.InodeDirectory;
import tachyon.master.file.meta.InodeDirectoryIdGenerator;
import tachyon.master.file.meta.InodeFile;
import tachyon.master.file.meta.InodeTree;
import tachyon.master.file.meta.MountTable;
import tachyon.master.file.meta.TTLBucket;
import tachyon.master.file.meta.TTLBucketList;
import tachyon.master.journal.Journal;
import tachyon.master.journal.JournalEntry;
import tachyon.master.journal.JournalOutputStream;
import tachyon.thrift.BlockInfo;
import tachyon.thrift.BlockInfoException;
import tachyon.thrift.BlockLocation;
import tachyon.thrift.DependencyDoesNotExistException;
import tachyon.thrift.DependencyInfo;
import tachyon.thrift.FileAlreadyExistException;
import tachyon.thrift.FileBlockInfo;
import tachyon.thrift.FileDoesNotExistException;
import tachyon.thrift.FileInfo;
import tachyon.thrift.FileSystemMasterService;
import tachyon.thrift.InvalidPathException;
import tachyon.thrift.NetAddress;
import tachyon.thrift.SuspectedFileSizeException;
import tachyon.thrift.TachyonException;
import tachyon.underfs.UnderFileSystem;
import tachyon.util.IdUtils;
import tachyon.util.ThreadFactoryUtils;
import tachyon.util.io.PathUtils;

/**
 * The master that handles all file system metadata management.
 */
public final class FileSystemMaster extends MasterBase {
  private static final Logger LOG = LoggerFactory.getLogger(Constants.LOGGER_TYPE);

  private final BlockMaster mBlockMaster;
  /** This manages the file system inode structure. This must be journaled. */
  private final InodeTree mInodeTree;
  /** This manages metadata for lineage. This must be journaled. */
  private final DependencyMap mDependencyMap = new DependencyMap();
  /** This generates unique directory ids. This must be journaled. */
  private final InodeDirectoryIdGenerator mDirectoryIdGenerator;
  /** This manages the file system mount points. */
  private final MountTable mMountTable = new MountTable();
  private final PrefixList mWhitelist;

  /** The service that tries to check inodefiles with ttl set */
  private Future<?> mTTLCheckerService;

<<<<<<< HEAD
  private final TTLBucketList mTTLBuckets = new TTLBucketList();

=======
>>>>>>> ebf0b8b0
  /**
   * @param baseDirectory the base journal directory
   * @return the journal directory for this master
   */
  public static String getJournalDirectory(String baseDirectory) {
    return PathUtils.concatPath(baseDirectory, Constants.FILE_SYSTEM_MASTER_SERVICE_NAME);
  }

  public FileSystemMaster(BlockMaster blockMaster, Journal journal) {
    super(journal, Executors.newFixedThreadPool(2,
        ThreadFactoryUtils.build("file-system-master-%d", true)));
    mBlockMaster = blockMaster;

    mDirectoryIdGenerator = new InodeDirectoryIdGenerator(mBlockMaster);
    mInodeTree = new InodeTree(mBlockMaster, mDirectoryIdGenerator);

    // TODO(gene): Handle default config value for whitelist.
    TachyonConf conf = MasterContext.getConf();
    mWhitelist = new PrefixList(conf.getList(Constants.MASTER_WHITELIST, ","));
  }

  @Override
  public TProcessor getProcessor() {
    return new FileSystemMasterService.Processor<FileSystemMasterServiceHandler>(
        new FileSystemMasterServiceHandler(this));
  }

  @Override
  public String getServiceName() {
    return Constants.FILE_SYSTEM_MASTER_SERVICE_NAME;
  }

  @Override
  public void processJournalEntry(JournalEntry entry) throws IOException {
    if (entry instanceof InodeEntry) {
      mInodeTree.addInodeFromJournal((InodeEntry) entry);
    } else if (entry instanceof InodeLastModificationTimeEntry) {
      InodeLastModificationTimeEntry modTimeEntry = (InodeLastModificationTimeEntry) entry;
      try {
        Inode inode = mInodeTree.getInodeById(modTimeEntry.getId());
        inode.setLastModificationTimeMs(modTimeEntry.getLastModificationTimeMs());
      } catch (FileDoesNotExistException e) {
        throw new RuntimeException(e);
      }
    } else if (entry instanceof PersistDirectoryEntry) {
      PersistDirectoryEntry typedEntry = (PersistDirectoryEntry) entry;
      try {
        Inode inode = mInodeTree.getInodeById(typedEntry.getId());
        inode.setPersisted(typedEntry.isPersisted());
      } catch (FileDoesNotExistException e) {
        throw new RuntimeException(e);
      }
    } else if (entry instanceof DependencyEntry) {
      DependencyEntry dependencyEntry = (DependencyEntry) entry;
      Dependency dependency =
          new Dependency(dependencyEntry.mId, dependencyEntry.mParentFiles,
              dependencyEntry.mChildrenFiles, dependencyEntry.mCommandPrefix,
              dependencyEntry.mData, dependencyEntry.mComment, dependencyEntry.mFramework,
              dependencyEntry.mFrameworkVersion, dependencyEntry.mDependencyType,
              dependencyEntry.mParentDependencies, dependencyEntry.mCreationTimeMs);
      for (int childDependencyId : dependencyEntry.mChildrenDependencies) {
        dependency.addChildrenDependency(childDependencyId);
      }
      for (long lostFileId : dependencyEntry.mLostFileIds) {
        dependency.addLostFile(lostFileId);
      }
      dependency.resetUncheckpointedChildrenFiles(dependencyEntry.mUncheckpointedFiles);
      mDependencyMap.addDependency(dependency);
    } else if (entry instanceof CompleteFileEntry) {
      try {
        completeFileFromEntry((CompleteFileEntry) entry);
      } catch (InvalidPathException e) {
        throw new RuntimeException(e);
      }
    } else if (entry instanceof PersistFileEntry) {
      persistFileFromEntry((PersistFileEntry) entry);
    } else if (entry instanceof SetPinnedEntry) {
      setPinnedFromEntry((SetPinnedEntry) entry);
    } else if (entry instanceof DeleteFileEntry) {
      deleteFileFromEntry((DeleteFileEntry) entry);
    } else if (entry instanceof RenameEntry) {
      renameFromEntry((RenameEntry) entry);
    } else if (entry instanceof InodeDirectoryIdGeneratorEntry) {
      mDirectoryIdGenerator.fromJournalEntry((InodeDirectoryIdGeneratorEntry) entry);
    } else if (entry instanceof ReinitializeFileEntry) {
      resetBlockFileFromEntry((ReinitializeFileEntry) entry);
    } else if (entry instanceof AddMountPointEntry) {
      try {
        mountFromEntry((AddMountPointEntry) entry);
      } catch (InvalidPathException e) {
        throw new RuntimeException(e);
      }
    } else if (entry instanceof DeleteMountPointEntry) {
      try {
        unmountFromEntry((DeleteMountPointEntry) entry);
      } catch (InvalidPathException e) {
        throw new RuntimeException(e);
      }
    } else {
      throw new IOException(ExceptionMessage.UNEXPECETD_JOURNAL_ENTRY.getMessage(entry));
    }
  }

  @Override
  public void streamToJournalCheckpoint(JournalOutputStream outputStream) throws IOException {
    mInodeTree.streamToJournalCheckpoint(outputStream);
    mDependencyMap.streamToJournalCheckpoint(outputStream);
    outputStream.writeEntry(mDirectoryIdGenerator.toJournalEntry());
  }

  @Override
  public void start(boolean isLeader) throws IOException {
    if (isLeader) {
      // Only initialize root when isLeader because when initializing root, BlockMaster needs to
      // write journal entry, if it is not leader, BlockMaster won't have a writable journal.
      // If it is standby, it should be able to load the inode tree from leader's checkpoint.
      TachyonConf conf = MasterContext.getConf();
      mInodeTree.initializeRoot();
      String defaultUFS = conf.get(Constants.UNDERFS_DATA_FOLDER);
      try {
        mMountTable.add(new TachyonURI(MountTable.ROOT), new TachyonURI(defaultUFS));
      } catch (InvalidPathException e) {
        throw new IOException("Failed to mount the default UFS " + defaultUFS);
      }
      mTTLCheckerService =
          getExecutorService().submit(
              new HeartbeatThread("InodeFile TTL Check", new MasterInodeTTLCheckExecutor(),
                  conf.getInt(Constants.MASTER_TTLCHECKER_INTERVAL_MS)));
    }
    super.start(isLeader);
  }

  @Override
  public void stop() throws IOException {
    super.stop();
    if (mTTLCheckerService != null) {
      mTTLCheckerService.cancel(true);
    }
  }

  /**
   * Persists a file in UFS.
   *
   * @param fileId the file id
   * @param length the length of the file
   * @return true on success
   * @throws SuspectedFileSizeException
   * @throws BlockInfoException
   * @throws FileDoesNotExistException
   */
  public boolean persistFile(long fileId, long length) throws SuspectedFileSizeException,
      BlockInfoException, FileDoesNotExistException {
    synchronized (mInodeTree) {
      long opTimeMs = System.currentTimeMillis();
      if (persistFileInternal(fileId, length, opTimeMs)) {
        writeJournalEntry(new PersistFileEntry(fileId, length, opTimeMs));
        flushJournal();
      }
    }
    return true;
  }

  /**
   * Internal implementation of persisting a file to ufs.
   *
   * @return true if the operation should be written to the journal
   */
  boolean persistFileInternal(long fileId, long length, long opTimeMs)
      throws SuspectedFileSizeException, BlockInfoException, FileDoesNotExistException {

    Inode inode = mInodeTree.getInodeById(fileId);
    if (inode.isDirectory()) {
      throw new FileDoesNotExistException(ExceptionMessage.FILEID_MUST_BE_FILE.getMessage(fileId));
    }

    InodeFile file = (InodeFile) inode;
    boolean needLog = false;

    if (file.isCompleted()) {
      if (file.getLength() != length) {
        throw new SuspectedFileSizeException(fileId + ". Original Size: " + file.getLength()
            + ". New Size: " + length);
      }
    } else {
      file.setLength(length);
      // Commit all the file blocks (without locations) so the metadata for the block exists.
      long currLength = length;
      for (long blockId : file.getBlockIds()) {
        long blockSize = Math.min(currLength, file.getBlockSizeBytes());
        mBlockMaster.commitBlockInUFS(blockId, blockSize);
        currLength -= blockSize;
      }

      needLog = true;
    }

    if (!file.isPersisted()) {
      file.setPersisted(true);
      needLog = true;

      Dependency dep = mDependencyMap.getFromFileId(fileId);
      if (dep != null) {
        dep.childCheckpointed(fileId);
        if (dep.hasCheckpointed()) {
          mDependencyMap.removeUncheckpointedDependency(dep);
          mDependencyMap.removePriorityDependency(dep);
        }
      }
      mDependencyMap.addFileCheckpoint(fileId);
    }
    file.setLastModificationTimeMs(opTimeMs);
    file.setCompleted(length);
    MasterContext.getMasterSource().incFilesCheckpointed();
    // TODO(calvin): This probably should always be true since the last mod time is updated.
    return needLog;
  }

  private void persistFileFromEntry(PersistFileEntry entry) {
    try {
      persistFileInternal(entry.getFileId(), entry.getFileLength(), entry.getOperationTimeMs());
    } catch (FileDoesNotExistException fdnee) {
      throw new RuntimeException(fdnee);
    } catch (SuspectedFileSizeException sfse) {
      throw new RuntimeException(sfse);
    } catch (BlockInfoException bie) {
      throw new RuntimeException(bie);
    }
  }

  /**
   * Whether the filesystem contains a directory with the id. Called by internal masters.
   *
   * @param id id of the directory
   * @return true if there is a directory with the id, false otherwise
   */
  public boolean isDirectory(long id) {
    synchronized (mInodeTree) {
      Inode inode;
      try {
        inode = mInodeTree.getInodeById(id);
      } catch (FileDoesNotExistException fne) {
        return false;
      }
      return inode.isDirectory();
    }
  }

  /**
   * Returns the file id for a given path. Called via RPC, as well as internal masters.
   *
   * @param path the path to get the file id for
   * @return the file id for a given path
   * @throws InvalidPathException
   */
  public long getFileId(TachyonURI path) throws InvalidPathException {
    synchronized (mInodeTree) {
      Inode inode = mInodeTree.getInodeByPath(path);
      return inode.getId();
    }
  }

  /**
   * Returns the {@link FileInfo} for a given path. Called via RPC, as well as internal masters.
   *
   * @param fileId the file id to get the {@link FileInfo} for
   * @return the {@link FileInfo} for the given file id
   * @throws FileDoesNotExistException
   */
  public FileInfo getFileInfo(long fileId) throws FileDoesNotExistException, InvalidPathException {
    MasterContext.getMasterSource().incGetFileStatusOps();
    synchronized (mInodeTree) {
      Inode inode = mInodeTree.getInodeById(fileId);
      return getFileInfoInternal(inode);
    }
  }

  private FileInfo getFileInfoInternal(Inode inode) throws FileDoesNotExistException,
      InvalidPathException {
    // This function should only be called from within synchronized (mInodeTree) blocks.
    FileInfo fileInfo = inode.generateClientFileInfo(mInodeTree.getPath(inode).toString());
    fileInfo.inMemoryPercentage = getInMemoryPercentage(inode);
    TachyonURI path = mInodeTree.getPath(inode);
    TachyonURI resolvedPath = mMountTable.resolve(path);
    // Only set the UFS path if the path is nested under a mount point.
    if (!path.equals(resolvedPath)) {
      fileInfo.setUfsPath(resolvedPath.toString());
    }
    return fileInfo;
  }

  /**
   * Returns a list {@link FileInfo} for a given file id. If the given file id is a file, the list
   * only contains a single object. If it is a directory, the resulting list contains all direct
   * children of the directory. Called via RPC, as well as internal masters.
   *
   * @param fileId
   * @return
   * @throws FileDoesNotExistException
   * @throws InvalidPathException
   */
  public List<FileInfo> getFileInfoList(long fileId) throws FileDoesNotExistException,
      InvalidPathException {
    synchronized (mInodeTree) {
      Inode inode = mInodeTree.getInodeById(fileId);

      List<FileInfo> ret = new ArrayList<FileInfo>();
      if (inode.isDirectory()) {
        for (Inode child : ((InodeDirectory) inode).getChildren()) {
          ret.add(getFileInfoInternal(child));
        }
      } else {
        ret.add(getFileInfoInternal(inode));
      }
      return ret;
    }
  }

  /**
   * Marks a file as completed. After a file is complete, it cannot be written to. Called via RPC.
   *
   * @param fileId the file id to complete.
   * @throws FileDoesNotExistException
   * @throws BlockInfoException
   */
  public void completeFile(long fileId) throws BlockInfoException, FileDoesNotExistException,
      InvalidPathException {
    synchronized (mInodeTree) {
      long opTimeMs = System.currentTimeMillis();
      Inode inode = mInodeTree.getInodeById(fileId);
      if (!inode.isFile()) {
        throw new FileDoesNotExistException(
            ExceptionMessage.FILEID_MUST_BE_FILE.getMessage(fileId));
      }

      InodeFile fileInode = (InodeFile) inode;
      List<Long> blockIdList = fileInode.getBlockIds();
      List<BlockInfo> blockInfoList = mBlockMaster.getBlockInfoList(blockIdList);
      if (blockInfoList.size() != blockIdList.size()) {
        throw new BlockInfoException("Cannot complete file without all the blocks committed");
      }

      // Verify that all the blocks (except the last one) is the same size as the file block size.
      long fileLength = 0;
      long fileBlockSize = fileInode.getBlockSizeBytes();
      for (int i = 0; i < blockInfoList.size(); i ++) {
        BlockInfo blockInfo = blockInfoList.get(i);
        fileLength += blockInfo.getLength();
        if (i < blockInfoList.size() - 1 && blockInfo.getLength() != fileBlockSize) {
          throw new BlockInfoException("Block index " + i
              + " has a block size smaller than the file block size ("
              + fileInode.getBlockSizeBytes() + ")");
        }
      }

      completeFileInternal(fileInode.getBlockIds(), fileId, fileLength, false, opTimeMs);
      writeJournalEntry(
          new CompleteFileEntry(fileInode.getBlockIds(), fileId, fileLength, opTimeMs));
      flushJournal();
    }
  }

  void completeFileInternal(List<Long> blockIds, long fileId, long fileLength, boolean replayed,
      long opTimeMs) throws FileDoesNotExistException, InvalidPathException {
    // This function should only be called from within synchronized (mInodeTree) blocks.
    mDependencyMap.addFileCheckpoint(fileId);
    InodeFile inodeFile = (InodeFile) mInodeTree.getInodeById(fileId);
    inodeFile.setBlockIds(blockIds);
    inodeFile.setCompleted(fileLength);
    inodeFile.setLastModificationTimeMs(opTimeMs);
    // Mark all parent directories that have a UFS counterpart as persisted.
    propagatePersisted(inodeFile, replayed);
  }

  /**
   * Propagates the persisted status to all parents of the given inode in the same mount partition.
   *
   * @param inode the inode to start the propagation at
   * @param replayed whether the invocation is a result of replaying the journal
   * @throws FileDoesNotExistException if a non-existent file is encountered
   * @throws InvalidPathException if an invalid path is encountered
   */
  private void propagatePersisted(Inode inode, boolean replayed) throws FileDoesNotExistException,
      InvalidPathException {
    if (!inode.isPersisted()) {
      return;
    }
    Inode handle = inode;
    while (handle.getParentId() != InodeTree.NO_PARENT) {
      handle = mInodeTree.getInodeById(handle.getParentId());
      TachyonURI path = mInodeTree.getPath(handle);
      if (mMountTable.isMountPoint(path)) {
        // Stop propagating the persisted status at mount points.
        break;
      }
      if (handle.isPersisted()) {
        // Stop if a persisted directory is encountered.
        break;
      }
      handle.setPersisted(true);
      if (!replayed) {
        writeJournalEntry(new PersistDirectoryEntry(inode.getId(), inode.isPersisted()));
      }
    }
  }

  private void completeFileFromEntry(CompleteFileEntry entry) throws InvalidPathException {
    try {
      completeFileInternal(entry.getBlockIds(), entry.getFileId(), entry.getFileLength(), true,
          entry.getOperationTimeMs());
    } catch (FileDoesNotExistException fdnee) {
      throw new RuntimeException(fdnee);
    }
  }

  /**
   * Creates a file (not a directory) for a given path. Called via RPC.
   *
   * @param path the file to create
   * @param blockSizeBytes the block size of the file
   * @param recursive if true, will recursively create all the missing directories along the path.
   * @return the file id of the create file
   * @throws InvalidPathException
   * @throws FileAlreadyExistException
   * @throws BlockInfoException
   */
  public long createFile(TachyonURI path, long blockSizeBytes, boolean recursive)
      throws InvalidPathException, FileAlreadyExistException, BlockInfoException {
    return createFile(path, blockSizeBytes, recursive, Constants.NO_TTL);
  }

  /**
   * Creates a file (not a directory) for a given path. Called via RPC.
   *
   * @param path the file to create
   * @param blockSizeBytes the block size of the file
   * @param recursive if true, will recursively create all the missing directories along the path.
   * @param ttl time to live for file
   * @return the file id of the create file
   * @throws InvalidPathException
   * @throws FileAlreadyExistException
   * @throws BlockInfoException
   */
  public long createFile(TachyonURI path, long blockSizeBytes, boolean recursive, long ttl)
      throws InvalidPathException, FileAlreadyExistException, BlockInfoException {
    MasterContext.getMasterSource().incCreateFileOps();
    synchronized (mInodeTree) {
      InodeTree.CreatePathResult createResult =
          createFileInternal(path, blockSizeBytes, recursive, System.currentTimeMillis(), ttl);
      List<Inode> created = createResult.getCreated();

      writeJournalEntry(mDirectoryIdGenerator.toJournalEntry());
      journalCreatePathResult(createResult);
      flushJournal();
      return created.get(created.size() - 1).getId();
    }
  }

  InodeTree.CreatePathResult createFileInternal(TachyonURI path, long blockSizeBytes,
      boolean recursive, long opTimeMs, long ttl) throws InvalidPathException,
      FileAlreadyExistException, BlockInfoException {
    // This function should only be called from within synchronized (mInodeTree) blocks.
    InodeTree.CreatePathResult createResult =
        mInodeTree.createPath(path, blockSizeBytes, recursive, false, opTimeMs, ttl);
    // If the create succeeded, the list of created inodes will not be empty.
    List<Inode> created = createResult.getCreated();
    InodeFile inode = (InodeFile) created.get(created.size() - 1);
    if (mWhitelist.inList(path.toString())) {
      inode.setCacheable(true);
    }

    mTTLBuckets.insert(inode);

    MasterContext.getMasterSource().incFilesCreated(created.size());
    return createResult;
  }

  /**
   * Reinitializes the blocks of an existing open file.
   *
   * @param path the path to the file
   * @param blockSizeBytes the new block size
   * @param ttl the ttl
   * @return the file id
   * @throws InvalidPathException if the path is invalid
   */
  public long reinitializeFile(TachyonURI path, long blockSizeBytes, long ttl)
      throws InvalidPathException {
    // TODO(yupeng): add validation
    synchronized (mInodeTree) {
      long id = mInodeTree.reinitializeFile(path, blockSizeBytes, ttl);
      writeJournalEntry(new ReinitializeFileEntry(path.getPath(), blockSizeBytes, ttl));
      flushJournal();
      return id;
    }
  }

  private void resetBlockFileFromEntry(ReinitializeFileEntry entry) {
    try {
      mInodeTree.reinitializeFile(new TachyonURI(entry.getPath()), entry.getBlockSizeBytes(),
          entry.getTTL());
    } catch (InvalidPathException e) {
      throw new RuntimeException(e);
    }
  }

  /**
   * Returns the next block id for a given file id. Called via RPC.
   *
   * @param fileId the file id to get the next block id for
   * @return the next block id for the file
   * @throws FileDoesNotExistException
   */
  public long getNewBlockIdForFile(long fileId) throws FileDoesNotExistException {
    Inode inode;
    synchronized (mInodeTree) {
      inode = mInodeTree.getInodeById(fileId);
    }
    if (!inode.isFile()) {
      throw new FileDoesNotExistException(ExceptionMessage.FILEID_MUST_BE_FILE.getMessage(fileId));
    }

    return ((InodeFile) inode).getNewBlockId();
  }

  /**
   * Get the total number of files and directories.
   *
   * @return the number of files and directories.
   */
  public int getNumberOfFiles() {
    synchronized (mInodeTree) {
      return mInodeTree.getSize();
    }
  }

  /**
   * Get the number of pinned files and directories.
   * @return the number of pinned files and directories.
   */
  public int getNumberOfPinnedFiles() {
    synchronized (mInodeTree) {
      return mInodeTree.getPinnedSize();
    }
  }

  /**
   * Deletes a given file id. Called via RPC.
   *
   * @param fileId the file id to delete
   * @param recursive if true, will delete all its children.
   * @return true if the file was deleted, false otherwise.
   * @throws FileDoesNotExistException if a non-existent file is encountered
   * @throws InvalidPathException if an invalid path is encountered
   * @throws IOException if an I/O error is encountered
   */
  public boolean deleteFile(long fileId, boolean recursive) throws FileDoesNotExistException,
      InvalidPathException, IOException {
    MasterContext.getMasterSource().incDeleteFileOps();
    synchronized (mInodeTree) {
      long opTimeMs = System.currentTimeMillis();
      TachyonURI path = mInodeTree.getPath(mInodeTree.getInodeById(fileId));
      boolean ret = deleteFileInternal(fileId, recursive, false, opTimeMs);
      writeJournalEntry(new DeleteFileEntry(fileId, recursive, opTimeMs));
      flushJournal();
      return ret;
    }
  }

  private void deleteFileFromEntry(DeleteFileEntry entry) {
    MasterContext.getMasterSource().incDeleteFileOps();
    try {
      deleteFileInternal(entry.mFileId, entry.mRecursive, true, entry.mOpTimeMs);
    } catch (Exception e) {
      throw new RuntimeException(e);
    }
  }

  /**
   * Implements file deletion.
   *
   * @param fileId the file id
   * @param recursive if the file id identifies a directory, this flag specifies whether the
   *        directory content should be deleted recursively
   * @param replayed whether the operation is a result of replaying the journal
   * @param opTimeMs the time of the operation
   * @return
   * @throws FileDoesNotExistException if a non-existent file is encountered
   * @throws InvalidPathException if an invalid path is encountered
   * @throws IOException if an I/O error is encountered
   */
  boolean deleteFileInternal(long fileId, boolean recursive, boolean replayed,
      long opTimeMs) throws FileDoesNotExistException, InvalidPathException, IOException {
    // This function should only be called from within synchronized (mInodeTree) blocks.
    //
    // TODO(jiri): A crash after any UFS object is deleted and before the delete operation is
    // journaled will result in an inconsistency between Tachyon and UFS.
    Inode inode = mInodeTree.getInodeById(fileId);
    if (inode == null) {
      return true;
    }
    if (inode.isDirectory() && !recursive && ((InodeDirectory) inode).getNumberOfChildren() > 0) {
      // inode is nonempty, and we don't want to delete a nonempty directory unless recursive is
      // true
      return false;
    }
    if (mInodeTree.isRootId(inode.getId())) {
      // The root cannot be deleted.
      return false;
    }

    List<Inode> delInodes = new ArrayList<Inode>();
    delInodes.add(inode);
    if (inode.isDirectory()) {
      delInodes.addAll(mInodeTree.getInodeChildrenRecursive((InodeDirectory) inode));
    }

    // We go through each inode, removing it from it's parent set and from mDelInodes. If it's a
    // file, we deal with the checkpoints and blocks as well.
    for (int i = delInodes.size() - 1; i >= 0; i --) {
      Inode delInode = delInodes.get(i);

      // TODO(jiri): What should the Tachyon behavior be when a UFS delete operation fails?
      // Currently, it will result in an inconsistency between Tachyon and UFS.
      if (!replayed && delInode.isPersisted()) {
        // Delete the file in the under file system.
        String ufsPath = mMountTable.resolve(mInodeTree.getPath(delInode)).toString();
        UnderFileSystem ufs = UnderFileSystem.get(ufsPath, MasterContext.getConf());
        if (!ufs.exists(ufsPath)) {
          LOG.warn("File does not exist the underfs: " + ufsPath);
        } else if (!ufs.delete(ufsPath, true)) {
          LOG.error("Failed to delete " + ufsPath);
          return false;
        }
      }

      if (delInode.isFile()) {
        // Remove corresponding blocks from workers.
        mBlockMaster.removeBlocks(((InodeFile) delInode).getBlockIds());
      }

      mInodeTree.deleteInode(delInode, opTimeMs);
    }
    MasterContext.getMasterSource().incFilesDeleted(delInodes.size());
    return true;
  }

  /**
   * Returns the {@link FileBlockInfo} for given file and block index. Called via RPC.
   *
   * @param fileId the file id to get the info for
   * @param fileBlockIndex the block index of the file to get the block info for
   * @return the {@link FileBlockInfo} for the file and block index
   * @throws FileDoesNotExistException
   * @throws BlockInfoException
   */
  public FileBlockInfo getFileBlockInfo(long fileId, int fileBlockIndex)
      throws BlockInfoException, FileDoesNotExistException, InvalidPathException {
    synchronized (mInodeTree) {
      Inode inode = mInodeTree.getInodeById(fileId);
      if (inode.isDirectory()) {
        throw new FileDoesNotExistException(
                ExceptionMessage.FILEID_MUST_BE_FILE.getMessage(fileId));
      }
      InodeFile file = (InodeFile) inode;
      List<Long> blockIdList = new ArrayList<Long>(1);
      blockIdList.add(file.getBlockIdByIndex(fileBlockIndex));
      List<BlockInfo> blockInfoList = mBlockMaster.getBlockInfoList(blockIdList);
      if (blockInfoList.size() != 1) {
        throw new BlockInfoException("FileId " + fileId + " BlockIndex " + fileBlockIndex
            + " is not a valid block.");
      }
      return generateFileBlockInfo(file, blockInfoList.get(0));
    }
  }

  /**
   * Returns all the {@link FileBlockInfo} of the given file. Called via RPC, and internal masters.
   *
   * @param fileId the file id to get the info for
   * @return a list of {@link FileBlockInfo} for all the blocks of the file.
   * @throws FileDoesNotExistException
   */
  public List<FileBlockInfo> getFileBlockInfoList(long fileId) throws FileDoesNotExistException,
      InvalidPathException {
    synchronized (mInodeTree) {
      Inode inode = mInodeTree.getInodeById(fileId);
      if (inode.isDirectory()) {
        throw new FileDoesNotExistException(
                ExceptionMessage.FILEID_MUST_BE_FILE.getMessage(fileId));
      }
      InodeFile file = (InodeFile) inode;
      List<BlockInfo> blockInfoList = mBlockMaster.getBlockInfoList(file.getBlockIds());

      List<FileBlockInfo> ret = new ArrayList<FileBlockInfo>();
      for (BlockInfo blockInfo : blockInfoList) {
        ret.add(generateFileBlockInfo(file, blockInfo));
      }
      return ret;
    }
  }

  /**
   * Returns all the {@link FileBlockInfo} of the given file. Called by web UI.
   *
   * @param path the path to the file
   * @return a list of {@link FileBlockInfo} for all the blocks of the file.
   * @throws FileDoesNotExistException
   * @throws InvalidPathException
   */
  public List<FileBlockInfo> getFileBlockInfoList(TachyonURI path)
      throws FileDoesNotExistException, InvalidPathException {
    long fileId = getFileId(path);
    return getFileBlockInfoList(fileId);
  }

  /**
   * Generates a {@link FileBlockInfo} object from internal metadata. This adds file information to
   * the block, such as the file offset, and additional UFS locations for the block.
   *
   * @param file the file the block is a part of
   * @param blockInfo the {@link BlockInfo} to generate the {@link FileBlockInfo} from
   * @return a new {@link FileBlockInfo} for the block
   */
  private FileBlockInfo generateFileBlockInfo(InodeFile file, BlockInfo blockInfo) throws
      InvalidPathException {
    // This function should only be called from within synchronized (mInodeTree) blocks.
    FileBlockInfo fileBlockInfo = new FileBlockInfo();
    fileBlockInfo.blockInfo = blockInfo;
    fileBlockInfo.ufsLocations = new ArrayList<NetAddress>();

    // The sequence number part of the block id is the block index.
    fileBlockInfo.offset = file.getBlockSizeBytes() * BlockId.getSequenceNumber(blockInfo.blockId);

    if (fileBlockInfo.blockInfo.locations.isEmpty() && file.isPersisted()) {
      // No tachyon locations, but there is a checkpoint in the under storage system. Add the
      // locations from the under storage system.
      String ufsPath = mMountTable.resolve(mInodeTree.getPath(file)).toString();
      UnderFileSystem ufs = UnderFileSystem.get(ufsPath, MasterContext.getConf());
      List<String> locs;
      try {
        locs = ufs.getFileLocations(ufsPath, fileBlockInfo.offset);
      } catch (IOException e) {
        return fileBlockInfo;
      }
      if (locs != null) {
        for (String loc : locs) {
          String resolvedHost = loc;
          int resolvedPort = -1;
          try {
            String[] ipport = loc.split(":");
            if (ipport.length == 2) {
              resolvedHost = ipport[0];
              resolvedPort = Integer.parseInt(ipport[1]);
            }
          } catch (NumberFormatException nfe) {
            continue;
          }
          // The resolved port is the data transfer port not the rpc port
          fileBlockInfo.ufsLocations.add(new NetAddress(resolvedHost, -1, resolvedPort));
        }
      }
    }
    return fileBlockInfo;
  }

  /**
   * Returns whether the inodeFile is fully in memory or not. The file is fully in memory only if
   * all the blocks of the file are in memory, in other words, the in memory percentage is 100.
   *
   * @return true if the file is fully in memory, false otherwise
   */
  private boolean isFullyInMemory(InodeFile inode) {
    return getInMemoryPercentage(inode) == 100;
  }

  /**
   * Gets absolute paths of all in memory files. Called by the web ui.
   *
   * @return absolute paths of all in memory files.
   */
  public List<TachyonURI> getInMemoryFiles() {
    List<TachyonURI> ret = new ArrayList<TachyonURI>();
    Queue<Pair<InodeDirectory, TachyonURI>> nodesQueue =
        new LinkedList<Pair<InodeDirectory, TachyonURI>>();
    synchronized (mInodeTree) {
      // TODO(yupeng): Verify we want to use absolute path.
      nodesQueue.add(new Pair<InodeDirectory, TachyonURI>(mInodeTree.getRoot(), new TachyonURI(
          TachyonURI.SEPARATOR)));
      while (!nodesQueue.isEmpty()) {
        Pair<InodeDirectory, TachyonURI> pair = nodesQueue.poll();
        InodeDirectory directory = pair.getFirst();
        TachyonURI curUri = pair.getSecond();

        Set<Inode> children = directory.getChildren();
        for (Inode inode : children) {
          TachyonURI newUri = curUri.join(inode.getName());
          if (inode.isDirectory()) {
            nodesQueue.add(new Pair<InodeDirectory, TachyonURI>((InodeDirectory) inode, newUri));
          } else if (isFullyInMemory((InodeFile) inode)) {
            ret.add(newUri);
          }
        }
      }
    }
    return ret;
  }

  /**
   * Get the in-memory percentage of an Inode. For a file that has all blocks in memory, it returns
   * 100; for a file that has no block in memory, it returns 0. Returns 0 for a directory.
   *
   * @param inode the inode
   * @return the in memory percentage
   */
  private int getInMemoryPercentage(Inode inode) {
    if (!inode.isFile()) {
      return 0;
    }
    InodeFile inodeFile = (InodeFile) inode;

    long length = inodeFile.getLength();
    if (length == 0) {
      return 100;
    }

    long inMemoryLength = 0;
    for (BlockInfo info : mBlockMaster.getBlockInfoList(inodeFile.getBlockIds())) {
      if (isInMemory(info)) {
        inMemoryLength += info.getLength();
      }
    }
    return (int) (inMemoryLength * 100 / length);
  }

  /**
   * @return true if the given block is in some worker's memory, false otherwise
   */
  private boolean isInMemory(BlockInfo blockInfo) {
    for (BlockLocation location : blockInfo.getLocations()) {
      if (location.getTier() == StorageLevelAlias.MEM.getValue()) {
        return true;
      }
    }
    return false;
  }

  /**
   * Creates a directory for a given path. Called via RPC, and internal masters.
   *
   * @param path the path of the directory
   * @param recursive if it is true, create necessary but nonexistent parent directories, otherwise,
   *        the parent directories must already exist
   * @throws InvalidPathException when the path is invalid, please see documentation on
   *         {@link InodeTree#createPath} for more details
   * @throws FileAlreadyExistException when there is already a file at path
   */
  public InodeTree.CreatePathResult mkdir(TachyonURI path, boolean recursive)
      throws InvalidPathException, FileAlreadyExistException {
    // TODO(gene): metrics
    synchronized (mInodeTree) {
      try {
        InodeTree.CreatePathResult createResult = mInodeTree.createPath(path, 0, recursive, true);

        writeJournalEntry(mDirectoryIdGenerator.toJournalEntry());
        journalCreatePathResult(createResult);
        flushJournal();
        return createResult;
      } catch (BlockInfoException bie) {
        // Since we are creating a directory, the block size is ignored, no such exception should
        // happen.
        Throwables.propagate(bie);
      }
    }
    return null;
  }

  /**
   * Journals the {@link InodeTree.CreatePathResult}. This does not flush the journal.
   * Synchronization is required outside of this method.
   *
   * @param createResult the {@link InodeTree.CreatePathResult} to journal
   */
  private void journalCreatePathResult(InodeTree.CreatePathResult createResult) {
    for (Inode inode : createResult.getModified()) {
      writeJournalEntry(new InodeLastModificationTimeEntry(inode.getId(),
          inode.getLastModificationTimeMs()));
    }
    for (Inode inode : createResult.getCreated()) {
      writeJournalEntry(inode.toJournalEntry());
    }
  }

  /**
   * Renames a file to a destination. Called via RPC.
   *
   * @param fileId the source file to rename.
   * @param dstPath the destination path to rename the file to.
   * @return true if the rename was successful
   * @throws FileDoesNotExistException if a non-existent file is encountered
   * @throws InvalidPathException if an invalid path is encountered
   * @throws IOException if an I/O error occurs
   */
  public boolean rename(long fileId, TachyonURI dstPath) throws FileAlreadyExistException,
      FileDoesNotExistException, InvalidPathException, IOException {
    MasterContext.getMasterSource().incRenameOps();
    synchronized (mInodeTree) {
      Inode srcInode = mInodeTree.getInodeById(fileId);
      TachyonURI srcPath = mInodeTree.getPath(srcInode);
      // Renaming path to itself is a no-op.
      if (srcPath.equals(dstPath)) {
        return true;
      }
      // Renaming the root is not allowed.
      if (srcPath.isRoot() || dstPath.isRoot()) {
        return false;
      }
      // Renaming across mount points is not allowed.
      String srcMount = mMountTable.getMountPoint(srcPath);
      String dstMount = mMountTable.getMountPoint(dstPath);
      if ((srcMount == null && dstMount != null)
          || (srcMount != null && dstMount == null)
          || (srcMount != null && dstMount != null && !srcMount.equals(dstMount))) {
        LOG.warn("Renaming " + srcPath + " to " + dstPath + " spans mount points.");
        return false;
      }
      // Renaming onto a mount point is not allowed.
      if (mMountTable.isMountPoint(dstPath)) {
        return false;
      }
      // Renaming a path to one of its subpaths is not allowed. Check for that, by making sure
      // srcComponents isn't a prefix of dstComponents.
      if (PathUtils.hasPrefix(dstPath.getPath(), srcPath.getPath())) {
        throw new InvalidPathException("Failed to rename: " + srcPath + " is a prefix of "
            + dstPath);
      }

      TachyonURI dstParentURI = dstPath.getParent();

      // Get the inodes of the src and dst parents.
      Inode srcParentInode = mInodeTree.getInodeById(srcInode.getParentId());
      if (!srcParentInode.isDirectory()) {
        return false;
      }
      Inode dstParentInode = mInodeTree.getInodeByPath(dstParentURI);
      if (!dstParentInode.isDirectory()) {
        return false;
      }

      // Make sure destination path does not exist
      InodeDirectory dstParentDirectory = (InodeDirectory) dstParentInode;
      String[] dstComponents = PathUtils.getPathComponents(dstPath.getPath());
      if (dstParentDirectory.getChild(dstComponents[dstComponents.length - 1]) != null) {
        return false;
      }

      // Now we remove srcInode from it's parent and insert it into dstPath's parent
      long opTimeMs = System.currentTimeMillis();
      if (!renameInternal(fileId, dstPath, false, opTimeMs)) {
        return false;
      }

      writeJournalEntry(new RenameEntry(fileId, dstPath.getPath(), opTimeMs));
      flushJournal();

      LOG.debug("Renamed " + srcPath + " to " + dstPath);
      return true;
    }
  }

  /**
   * Implements renaming.
   *
   * @param fileId the file id of the rename source
   * @param dstPath the path to the rename destionation
   * @param replayed whether the operation is a result of replaying the journal
   * @param opTimeMs the time of the operation
   * @return
   * @throws FileDoesNotExistException if a non-existent file is encountered
   * @throws InvalidPathException if an invalid path is encountered
   * @throws IOException if an I/O error is encountered
   */
  boolean renameInternal(long fileId, TachyonURI dstPath, boolean replayed, long opTimeMs)
      throws FileDoesNotExistException, InvalidPathException, IOException {
    // This function should only be called from within synchronized (mInodeTree) blocks.
    Inode srcInode = mInodeTree.getInodeById(fileId);
    TachyonURI srcPath = mInodeTree.getPath(srcInode);
    LOG.debug("Renaming " + srcPath + " to " + dstPath);

    // If the source file is persisted, rename it in the UFS.
    FileInfo fileInfo = getFileInfoInternal(srcInode);
    if (!replayed && fileInfo.isPersisted) {
      String ufsSrcPath = mMountTable.resolve(srcPath).toString();
      String ufsDstPath = mMountTable.resolve(dstPath).toString();
      UnderFileSystem ufs = UnderFileSystem.get(ufsSrcPath, MasterContext.getConf());
      String parentPath = new TachyonURI(ufsDstPath).getParent().toString();
      // TODO(jiri): The following can be removed once directory creation is persisted onto UFS.
      if (!ufs.exists(parentPath) && !ufs.mkdirs(parentPath, true)) {
        LOG.error("Failed to create " + parentPath);
        return false;
      }
      if (!ufs.rename(ufsSrcPath, ufsDstPath)) {
        LOG.error("Failed to rename " + ufsSrcPath + " to " + ufsDstPath);
        return false;
      }
    }

    // TODO(jiri): A crash between now and the time the rename operation is journaled will result in
    // an inconsistency between Tachyon and UFS.
    Inode srcParentInode = mInodeTree.getInodeById(srcInode.getParentId());
    TachyonURI dstParentURI = dstPath.getParent();
    Inode dstParentInode = mInodeTree.getInodeByPath(dstParentURI);
    ((InodeDirectory) srcParentInode).removeChild(srcInode);
    srcParentInode.setLastModificationTimeMs(opTimeMs);
    srcInode.setParentId(dstParentInode.getId());
    srcInode.setName(dstPath.getName());
    ((InodeDirectory) dstParentInode).addChild(srcInode);
    dstParentInode.setLastModificationTimeMs(opTimeMs);
    MasterContext.getMasterSource().incFilesRenamed();
    propagatePersisted(srcInode, replayed);

    return true;
  }

  private void renameFromEntry(RenameEntry entry) {
    MasterContext.getMasterSource().incRenameOps();
    try {
      renameInternal(entry.mFileId, new TachyonURI(entry.mDstPath), true, entry.mOpTimeMs);
    } catch (Exception e) {
      throw new RuntimeException(e);
    }
  }

  /**
   * Sets the pin status for a file. If the file is a directory, the pin status will be set
   * recursively to all of its descendants. Called via RPC.
   *
   * @param fileId the file id to set the pin status for
   * @param pinned the pin status
   * @throws FileDoesNotExistException
   */
  public void setPinned(long fileId, boolean pinned) throws FileDoesNotExistException {
    // TODO(gene): metrics
    synchronized (mInodeTree) {
      long opTimeMs = System.currentTimeMillis();
      setPinnedInternal(fileId, pinned, opTimeMs);
      writeJournalEntry(new SetPinnedEntry(fileId, pinned, opTimeMs));
      flushJournal();
    }
  }

  private void setPinnedInternal(long fileId, boolean pinned, long opTimeMs)
      throws FileDoesNotExistException {
    // This function should only be called from within synchronized (mInodeTree) blocks.
    Inode inode = mInodeTree.getInodeById(fileId);
    mInodeTree.setPinned(inode, pinned, opTimeMs);
  }

  private void setPinnedFromEntry(SetPinnedEntry entry) {
    try {
      setPinnedInternal(entry.getId(), entry.getPinned(), entry.getOperationTimeMs());
    } catch (FileDoesNotExistException fdnee) {
      throw new RuntimeException(fdnee);
    }
  }

  /**
   * Frees or evicts all of the blocks of the file from tachyon storage. If the given file is a
   * directory, and the 'recursive' flag is enabled, all descendant files will also be freed. Called
   * via RPC.
   *
   * @param fileId the file to free
   * @param recursive if true, and the file is a directory, all descendants will be freed
   * @return true if the file was freed
   * @throws FileDoesNotExistException
   */
  public boolean free(long fileId, boolean recursive) throws FileDoesNotExistException {
    // TODO(gene): metrics
    synchronized (mInodeTree) {
      Inode inode = mInodeTree.getInodeById(fileId);

      if (inode.isDirectory() && !recursive && ((InodeDirectory) inode).getNumberOfChildren() > 0) {
        // inode is nonempty, and we don't want to free a nonempty directory unless recursive is
        // true
        return false;
      }

      List<Inode> freeInodes = new ArrayList<Inode>();
      freeInodes.add(inode);
      if (inode.isDirectory()) {
        freeInodes.addAll(mInodeTree.getInodeChildrenRecursive((InodeDirectory) inode));
      }

      // We go through each inode.
      for (int i = freeInodes.size() - 1; i >= 0; i --) {
        Inode freeInode = freeInodes.get(i);

        if (freeInode.isFile()) {
          // Remove corresponding blocks from workers.
          mBlockMaster.removeBlocks(((InodeFile) freeInode).getBlockIds());
        }
      }
    }
    return true;
  }

  /**
   * Gets the path of a file with the given id. Called by the internal web ui.
   *
   * @param fileId The id of the file to look up
   * @return the path of the file
   * @throws FileDoesNotExistException raise if the file does not exist.
   */
  public TachyonURI getPath(long fileId) throws FileDoesNotExistException {
    synchronized (mInodeTree) {
      return mInodeTree.getPath(mInodeTree.getInodeById(fileId));
    }
  }

  /**
   *
   * @return the set of inode ids which are pinned. Called via RPC.
   */
  public Set<Long> getPinIdList() {
    synchronized (mInodeTree) {
      return mInodeTree.getPinIdSet();
    }
  }

  /**
   * @return the ufs address for this master.
   */
  public String getUfsAddress() {
    return MasterContext.getConf().get(Constants.UNDERFS_ADDRESS);
  }

  /**
   * @return the white list. Called by the internal web ui
   */
  public List<String> getWhiteList() {
    return mWhitelist.getList();
  }

  /**
   * @return all the files lost on the workers
   */
  public List<Long> getLostFiles() {
    Set<Long> lostFiles = Sets.newHashSet();
    for (long blockId : mBlockMaster.getLostBlocks()) {
      // the file id is the container id of the block id
      long containerId = BlockId.getContainerId(blockId);
      long fileId = IdUtils.createFileId(containerId);
      lostFiles.add(fileId);
    }
    return new ArrayList<Long>(lostFiles);
  }

  // TODO(gene): The following methods are for lineage, which is not fully functional yet.
  public void createDependency() {
    // TODO(gene): Implement lineage.
  }

  public DependencyInfo getClientDependencyInfo(int dependencyId)
      throws DependencyDoesNotExistException {
    Dependency dependency = mDependencyMap.getFromDependencyId(dependencyId);
    if (dependency == null) {
      throw new DependencyDoesNotExistException("No dependency with id " + dependencyId);
    }
    return dependency.generateClientDependencyInfo();
  }

  public void requestFilesInDependency(int dependencyId) {
    Dependency dependency = mDependencyMap.getFromDependencyId(dependencyId);
    if (dependency != null) {
      LOG.info("Request files in dependency " + dependency);
      if (dependency.hasLostFile()) {
        mDependencyMap.recomputeDependency(dependencyId);
      }
    } else {
      LOG.error("There is no dependency with id " + dependencyId);
    }
  }

  public void reportLostFile(long fileId) throws FileDoesNotExistException {
    synchronized (mInodeTree) {
      Inode inode = mInodeTree.getInodeById(fileId);
      if (inode.isDirectory()) {
        LOG.warn("Reported file is a directory " + inode);
        return;
      }

      List<Long> blockIds = Lists.newArrayList();
      try {
        for (FileBlockInfo fileBlockInfo : getFileBlockInfoList(fileId)) {
          blockIds.add(fileBlockInfo.blockInfo.blockId);
        }
      } catch (InvalidPathException e) {
        LOG.info("Failed to get file info " + fileId, e);
      }
      mBlockMaster.reportLostBlocks(blockIds);
      LOG.info(
          "Reported file loss of blocks" + blockIds + ". Tachyon will recompute it: " + fileId);
    }
  }

  public List<Integer> getPriorityDependencyList() {
    return mDependencyMap.getPriorityDependencyList();
  }

  // TODO(jiri): Make it possible to load directories and not just individual files.
  public long loadFileInfoFromUfs(TachyonURI path, boolean recursive)
      throws BlockInfoException, FileAlreadyExistException, FileDoesNotExistException,
      InvalidPathException, SuspectedFileSizeException, TachyonException {
    TachyonURI ufsPath;
    synchronized (mInodeTree) {
      ufsPath = mMountTable.resolve(path);
    }
    UnderFileSystem ufs = UnderFileSystem.get(ufsPath.toString(), MasterContext.getConf());
    try {
      if (!ufs.exists(ufsPath.getPath())) {
        throw new FileDoesNotExistException(ufsPath.getPath());
      }
      long ufsBlockSizeByte = ufs.getBlockSizeByte(ufsPath.toString());
      long fileSizeByte = ufs.getFileSize(ufsPath.toString());
      // Metadata loaded from UFS has no TTL set.
      long fileId = createFile(path, ufsBlockSizeByte, recursive, Constants.NO_TTL);
      persistFile(fileId, fileSizeByte);
      return fileId;
    } catch (IOException e) {
      LOG.error(ExceptionUtils.getStackTrace(e));
      throw new TachyonException(e.getMessage());
    }
  }

  public boolean mount(TachyonURI tachyonPath, TachyonURI ufsPath) throws FileAlreadyExistException,
      FileDoesNotExistException, InvalidPathException, IOException {
    synchronized (mInodeTree) {
      InodeTree.CreatePathResult createResult = mkdir(tachyonPath, false);
      if (mountInternal(tachyonPath, ufsPath)) {
        writeJournalEntry(new AddMountPointEntry(tachyonPath, ufsPath));
        flushJournal();
        return true;
      }
      // Cleanup created directories in case the mount operation failed.
      long opTimeMs = System.currentTimeMillis();
      deleteFileInternal(createResult.getCreated().get(0).getId(), true, false, opTimeMs);
    }
    return false;
  }

  void mountFromEntry(AddMountPointEntry entry) throws InvalidPathException {
    TachyonURI tachyonPath = entry.getTachyonPath();
    TachyonURI ufsPath = entry.getUfsPath();
    if (!mountInternal(tachyonPath, ufsPath)) {
      LOG.error("Failed to mount " + ufsPath + " at " + tachyonPath);
    }
  }

  boolean mountInternal(TachyonURI tachyonPath, TachyonURI ufsPath) throws InvalidPathException {
    return mMountTable.add(tachyonPath, ufsPath);
  }

  public boolean unmount(TachyonURI tachyonPath) throws FileDoesNotExistException,
      InvalidPathException, IOException {
    synchronized (mInodeTree) {
      if (unmountInternal(tachyonPath)) {
        Inode inode = mInodeTree.getInodeByPath(tachyonPath);
        // Use the internal delete API, setting {@code replayed} to false to prevent the delete
        // operations from being persisted in the UFS.
        long fileId = inode.getId();
        long opTimeMs = System.currentTimeMillis();
        deleteFileInternal(fileId, true /* recursive */, true /* replayed */, opTimeMs);
        writeJournalEntry(new DeleteFileEntry(fileId, true /* recursive */, opTimeMs));
        writeJournalEntry(new DeleteMountPointEntry(tachyonPath));
        flushJournal();
        return true;
      }
    }
    return false;
  }

  void unmountFromEntry(DeleteMountPointEntry entry) throws InvalidPathException {
    TachyonURI tachyonPath = entry.getTachyonPath();
    if (!unmountInternal(tachyonPath)) {
      LOG.error("Failed to unmount " + tachyonPath);
    }
  }

  boolean unmountInternal(TachyonURI tachyonPath) throws InvalidPathException {
    return mMountTable.delete(tachyonPath);
  }

  /**
   * Resets a file. It first free the whole file, and then reinitializes it.
   *
   * @param fileId the id of the file
   * @throws FileDoesNotExistException if the file doesn't exist
   */
  public void resetFile(long fileId) throws FileDoesNotExistException {
    // TODO check the file is not persisted
    synchronized (mInodeTree) {
      // free the file first
      free(fileId, false);
      InodeFile inodeFile = (InodeFile) mInodeTree.getInodeById(fileId);
      inodeFile.reinit();
    }
  }

  /**
   * MasterInodeTTL periodic check.
   */
  private final class MasterInodeTTLCheckExecutor implements HeartbeatExecutor {
    @Override
    public void heartbeat()  {
      synchronized (mInodeTree) {
        Set<TTLBucket> expiredBuckets = mTTLBuckets.getExpiredBuckets(System.currentTimeMillis());
        for (TTLBucket bucket : expiredBuckets) {
          for (InodeFile file : bucket.getFiles()) {
            if (!file.isDeleted()) {
              // file.isPinned() is deliberately not checked because ttl will have effect no matter
              // whether the file is pinned.
              try {
                deleteFile(file.getId(), false);
              } catch (FileDoesNotExistException e) {
                LOG.error("file does not exit " + file.toString());
              } catch (InvalidPathException e) {
                LOG.error("invalid path for ttl check " + file.toString());
              } catch (IOException e) {
                LOG.error("IO exception for ttl check" + file.toString());
              }
            }
          }
        }

        mTTLBuckets.removeBuckets(expiredBuckets);
      }
    }
  }
}<|MERGE_RESOLUTION|>--- conflicted
+++ resolved
@@ -56,10 +56,7 @@
 import tachyon.master.file.journal.InodeLastModificationTimeEntry;
 import tachyon.master.file.journal.PersistDirectoryEntry;
 import tachyon.master.file.journal.PersistFileEntry;
-<<<<<<< HEAD
-=======
 import tachyon.master.file.journal.ReinitializeFileEntry;
->>>>>>> ebf0b8b0
 import tachyon.master.file.journal.RenameEntry;
 import tachyon.master.file.journal.SetPinnedEntry;
 import tachyon.master.file.meta.Dependency;
@@ -114,11 +111,8 @@
   /** The service that tries to check inodefiles with ttl set */
   private Future<?> mTTLCheckerService;
 
-<<<<<<< HEAD
   private final TTLBucketList mTTLBuckets = new TTLBucketList();
 
-=======
->>>>>>> ebf0b8b0
   /**
    * @param baseDirectory the base journal directory
    * @return the journal directory for this master
