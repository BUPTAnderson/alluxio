/*
 * Licensed to the University of California, Berkeley under one or more contributor license
 * agreements. See the NOTICE file distributed with this work for additional information regarding
 * copyright ownership. The ASF licenses this file to You under the Apache License, Version 2.0 (the
 * "License"); you may not use this file except in compliance with the License. You may obtain a
 * copy of the License at
 *
 * http://www.apache.org/licenses/LICENSE-2.0
 *
 * Unless required by applicable law or agreed to in writing, software distributed under the License
 * is distributed on an "AS IS" BASIS, WITHOUT WARRANTIES OR CONDITIONS OF ANY KIND, either express
 * or implied. See the License for the specific language governing permissions and limitations under
 * the License.
 */

package tachyon.master.file.journal;

import com.fasterxml.jackson.annotation.JsonCreator;
import com.fasterxml.jackson.annotation.JsonGetter;
import com.fasterxml.jackson.annotation.JsonProperty;

import tachyon.master.journal.JournalEntry;

/**
 * This abstract class represents a journal entry for an inode.
 */
public abstract class InodeEntry extends JournalEntry {
  protected final long mId;
  protected final long mParentId;
  protected final String mName;
  protected final boolean mPersisted;
  protected final boolean mPinned;
  protected final long mCreationTimeMs;
  protected final long mLastModificationTimeMs;
  protected final String mUsername;
  protected final String mGroupname;
  protected final short mPermission;

<<<<<<< HEAD
  public InodeEntry(long creationTimeMs, long id, String name, long parentId, boolean persisted,
      boolean pinned, long lastModificationTimeMs, String username, String groupname,
      short permission) {
=======
  /**
   * Creates a new instance of {@link InodeEntry}.
   *
   * @param creationTimeMs the creation time (in milliseconds)
   * @param id the id
   * @param name the name
   * @param parentId the parent id
   * @param persisted the persisted flag
   * @param pinned the pinned flag
   * @param lastModificationTimeMs the last modification time (in milliseconds)
   */
  @JsonCreator
  public InodeEntry(
      @JsonProperty("creationTimeMs") long creationTimeMs,
      @JsonProperty("id") long id,
      @JsonProperty("name") String name,
      @JsonProperty("parentId") long parentId,
      @JsonProperty("persisted") boolean persisted,
      @JsonProperty("pinned") boolean pinned,
      @JsonProperty("lastModificationTimeMs") long lastModificationTimeMs) {
>>>>>>> 0198ae83
    mId = id;
    mParentId = parentId;
    mName = name;
    mPersisted = persisted;
    mPinned = pinned;
    mCreationTimeMs = creationTimeMs;
    mLastModificationTimeMs = lastModificationTimeMs;
    mUsername = username;
    mGroupname = groupname;
    mPermission = permission;
  }

  /**
   * @return the creation time (in milliseconds)
   */
  @JsonGetter
  public long getCreationTimeMs() {
    return mCreationTimeMs;
  }

  /**
   * @return the id
   */
  @JsonGetter
  public long getId() {
    return mId;
  }

  /**
   * @return the parent id
   */
  @JsonGetter
  public long getParentId() {
    return mParentId;
  }

  /**
   * @return the name
   */
  @JsonGetter
  public String getName() {
    return mName;
  }

  /**
   * @return the persisted flag
   */
  @JsonGetter
  public boolean getPersisted() {
    return mPersisted;
  }

  /**
   * @return the pinned flag
   */
  @JsonGetter
  public boolean getPinned() {
    return mPinned;
  }

  /**
   * @return the last modification time (in milliseconds)
   */
  @JsonGetter
  public long getLastModificationTimeMs() {
    return mLastModificationTimeMs;
  }
<<<<<<< HEAD

  @JsonGetter
  public String getUsername() {
    return mUsername;
  }

  @JsonGetter
  public String getGroupname() {
    return mGroupname;
  }

  @JsonGetter
  public short getPermission() {
    return mPermission;
  }
}
=======
}
>>>>>>> 0198ae83
<|MERGE_RESOLUTION|>--- conflicted
+++ resolved
@@ -36,11 +36,6 @@
   protected final String mGroupname;
   protected final short mPermission;
 
-<<<<<<< HEAD
-  public InodeEntry(long creationTimeMs, long id, String name, long parentId, boolean persisted,
-      boolean pinned, long lastModificationTimeMs, String username, String groupname,
-      short permission) {
-=======
   /**
    * Creates a new instance of {@link InodeEntry}.
    *
@@ -60,8 +55,10 @@
       @JsonProperty("parentId") long parentId,
       @JsonProperty("persisted") boolean persisted,
       @JsonProperty("pinned") boolean pinned,
-      @JsonProperty("lastModificationTimeMs") long lastModificationTimeMs) {
->>>>>>> 0198ae83
+      @JsonProperty("lastModificationTimeMs") long lastModificationTimeMs,
+      @JsonProperty("username") String username,
+      @JsonProperty("groupname") String groupname,
+      @JsonProperty("permission") short permission) {
     mId = id;
     mParentId = parentId;
     mName = name;
@@ -129,7 +126,6 @@
   public long getLastModificationTimeMs() {
     return mLastModificationTimeMs;
   }
-<<<<<<< HEAD
 
   @JsonGetter
   public String getUsername() {
@@ -146,6 +142,3 @@
     return mPermission;
   }
 }
-=======
-}
->>>>>>> 0198ae83
