--- conflicted
+++ resolved
@@ -148,11 +148,8 @@
    * @throws InvalidPathException when path is invalid
    * @throws TableColumnException when number of columns is out of range
    * @throws TableMetadataException when metadata size is too large
-<<<<<<< HEAD
+   * @throws IOException if creating directories in the table directory fails
    * @throws AccessControlException if permission checking fails
-=======
-   * @throws IOException if creating directories in the table directory fails
->>>>>>> 537985e6
    */
   public long createRawTable(TachyonURI path, int columns, ByteBuffer metadata)
       throws FileAlreadyExistsException, InvalidPathException, TableColumnException,
