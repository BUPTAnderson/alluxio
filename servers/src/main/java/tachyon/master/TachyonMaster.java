/*
 * Licensed to the University of California, Berkeley under one or more contributor license
 * agreements. See the NOTICE file distributed with this work for additional information regarding
 * copyright ownership. The ASF licenses this file to You under the Apache License, Version 2.0 (the
 * "License"); you may not use this file except in compliance with the License. You may obtain a
 * copy of the License at
 *
 * http://www.apache.org/licenses/LICENSE-2.0
 *
 * Unless required by applicable law or agreed to in writing, software distributed under the License
 * is distributed on an "AS IS" BASIS, WITHOUT WARRANTIES OR CONDITIONS OF ANY KIND, either express
 * or implied. See the License for the specific language governing permissions and limitations under
 * the License.
 */

package tachyon.master;

import java.io.IOException;
import java.net.InetSocketAddress;

import org.apache.thrift.TMultiplexedProcessor;
import org.apache.thrift.protocol.TBinaryProtocol;
import org.apache.thrift.server.TServer;
import org.apache.thrift.server.TThreadPoolServer;
import org.apache.thrift.server.TThreadPoolServer.Args;
import org.apache.thrift.transport.TServerSocket;
import org.apache.thrift.transport.TTransportFactory;
import org.slf4j.Logger;
import org.slf4j.LoggerFactory;

import com.google.common.base.Preconditions;
import com.google.common.base.Throwables;

import tachyon.Constants;
import tachyon.TachyonURI;
import tachyon.Version;
import tachyon.conf.TachyonConf;
import tachyon.master.block.BlockMaster;
import tachyon.master.file.FileSystemMaster;
import tachyon.master.journal.ReadWriteJournal;
import tachyon.master.lineage.LineageMaster;
import tachyon.master.rawtable.RawTableMaster;
import tachyon.metrics.MetricsSystem;
import tachyon.security.authentication.AuthenticationUtils;
import tachyon.underfs.UnderFileSystem;
import tachyon.util.LineageUtils;
import tachyon.util.network.NetworkAddressUtils;
import tachyon.util.network.NetworkAddressUtils.ServiceType;
import tachyon.web.MasterUIWebServer;
import tachyon.web.UIWebServer;

/**
 * Entry point for the Master program.
 */
public class TachyonMaster {
  private static final Logger LOG = LoggerFactory.getLogger(Constants.LOGGER_TYPE);

  public static void main(String[] args) {
    if (args.length != 0) {
      LOG.info("java -cp {} tachyon.Master", Version.TACHYON_JAR);
      System.exit(-1);
    }

    try {
      Factory.createMaster().start();
    } catch (Exception e) {
      LOG.error("Uncaught exception terminating Master", e);
      System.exit(-1);
    }
  }

  /** Maximum number of threads to serve the rpc server */
  private final int mMaxWorkerThreads;
  /** Minimum number of threads to serve the rpc server */
  private final int mMinWorkerThreads;
  /** The port for the RPC server */
  private final int mPort;
  /** The socket for thrift rpc server */
  private final TServerSocket mTServerSocket;
  /** The address for the rpc server */
  private final InetSocketAddress mMasterAddress;
  /** The master metrics system */
  private final MetricsSystem mMasterMetricsSystem;

  // The masters
  /** The master managing all block metadata */
  protected BlockMaster mBlockMaster;
  /** The master managing all file system related metadata */
  protected FileSystemMaster mFileSystemMaster;
  /** The master managing all raw table related metadata */
  protected RawTableMaster mRawTableMaster;
  /** The master managing all lineage related metadata */
  protected LineageMaster mLineageMaster;

  // The read-write journals for the masters
  /** The journal for the block master */
  protected final ReadWriteJournal mBlockMasterJournal;
  /** The journal for the file system master */
  protected final ReadWriteJournal mFileSystemMasterJournal;
  /** The journal for the raw table master */
  protected final ReadWriteJournal mRawTableMasterJournal;
  /** The journal for the lineage master */
  protected final ReadWriteJournal mLineageMasterJournal;

  /** The web ui server */
  private UIWebServer mWebServer = null;
  /** The RPC server */
  private TServer mMasterServiceServer = null;

  /** is true if the master is serving the RPC server */
  private boolean mIsServing = false;
  /** The start time for when the master started serving the RPC server */
  private long mStartTimeMs = -1;

  /**
   * Factory for creating {@link TachyonMaster} or {@link TachyonMasterFaultTolerant} based on
   * {@link TachyonConf}.
   */
  public static class Factory {
    /**
     * @return {@link TachyonMasterFaultTolerant} if tachyonConf is set to use zookeeper, otherwise,
     *         return {@link TachyonMaster}.
     */
    public static TachyonMaster createMaster() {
      if (MasterContext.getConf().getBoolean(Constants.ZOOKEEPER_ENABLED)) {
        return new TachyonMasterFaultTolerant();
      }
      return new TachyonMaster();
    }
  }

  protected TachyonMaster() {
    TachyonConf conf = MasterContext.getConf();

    mMinWorkerThreads = conf.getInt(Constants.MASTER_WORKER_THREADS_MIN);
    mMaxWorkerThreads = conf.getInt(Constants.MASTER_WORKER_THREADS_MAX);

    Preconditions.checkArgument(mMaxWorkerThreads >= mMinWorkerThreads,
        Constants.MASTER_WORKER_THREADS_MAX + " can not be less than "
            + Constants.MASTER_WORKER_THREADS_MIN);

    try {
      // Extract the port from the generated socket.
      // When running tests, it is fine to use port '0' so the system will figure out what port to
      // use (any random free port).
      // In a production or any real deployment setup, port '0' should not be used as it will make
      // deployment more complicated.
      mTServerSocket =
          new TServerSocket(NetworkAddressUtils.getBindAddress(ServiceType.MASTER_RPC, conf));
      mPort = NetworkAddressUtils.getThriftPort(mTServerSocket);
      // reset master port
      conf.set(Constants.MASTER_PORT, Integer.toString(mPort));
      mMasterAddress = NetworkAddressUtils.getConnectAddress(ServiceType.MASTER_RPC, conf);

      // Check the journal directory
      String journalDirectory = conf.get(Constants.MASTER_JOURNAL_FOLDER);
      if (!journalDirectory.endsWith(TachyonURI.SEPARATOR)) {
        journalDirectory += TachyonURI.SEPARATOR;
      }
      Preconditions.checkState(isJournalFormatted(journalDirectory),
          "Tachyon was not formatted! The journal folder is " + journalDirectory);

      // Create the journals.
      mBlockMasterJournal = new ReadWriteJournal(BlockMaster.getJournalDirectory(journalDirectory));
      mFileSystemMasterJournal =
          new ReadWriteJournal(FileSystemMaster.getJournalDirectory(journalDirectory));
      mRawTableMasterJournal =
          new ReadWriteJournal(RawTableMaster.getJournalDirectory(journalDirectory));
      mLineageMasterJournal =
          new ReadWriteJournal(LineageMaster.getJournalDirectory(journalDirectory));

      mBlockMaster = new BlockMaster(mBlockMasterJournal);
      mFileSystemMaster = new FileSystemMaster(mBlockMaster, mFileSystemMasterJournal);
      mRawTableMaster = new RawTableMaster(mFileSystemMaster, mRawTableMasterJournal);
      if (LineageUtils.isLineageEnabled(MasterContext.getConf())) {
        mLineageMaster = new LineageMaster(mFileSystemMaster, mLineageMasterJournal);
      }

      MasterContext.getMasterSource().registerGauges(this);
      mMasterMetricsSystem = new MetricsSystem("master", MasterContext.getConf());
      mMasterMetricsSystem.registerSource(MasterContext.getMasterSource());
    } catch (Exception e) {
      LOG.error(e.getMessage(), e);
      throw Throwables.propagate(e);
    }
  }

  /**
   * @return the externally resolvable address of this master
   */
  public InetSocketAddress getMasterAddress() {
    return mMasterAddress;
  }

  /**
   * @return the actual bind hostname on RPC service (used by unit test only)
   */
  public String getRPCBindHost() {
    return NetworkAddressUtils.getThriftSocket(mTServerSocket).getLocalSocketAddress().toString();
  }

  /**
   * @return the actual port that the RPC service is listening on (used by unit test only)
   */
  public int getRPCLocalPort() {
    return mPort;
  }

  /**
   * @return the actual bind hostname on web service (used by unit test only)
   */
  public String getWebBindHost() {
    return mWebServer.getBindHost();
  }

  /**
   * @return the actual port that the web service is listening on (used by unit test only)
   */
  public int getWebLocalPort() {
    return mWebServer.getLocalPort();
  }

  /**
   * @return internal {@link FileSystemMaster}, for unit test only
   */
  public FileSystemMaster getFileSystemMaster() {
    return mFileSystemMaster;
  }

  /**
   * @return internal {@link RawTableMaster}, for unit test only
   */
  public RawTableMaster getRawTableMaster() {
    return mRawTableMaster;
  }

  /**
   * @return internal {@link BlockMaster}, for unit test only
   */
  public BlockMaster getBlockMaster() {
    return mBlockMaster;
  }

  /**
   * @return the millisecond when Tachyon Master starts serving, return -1 when not started
   */
  public long getStarttimeMs() {
    return mStartTimeMs;
  }

  /**
   * @return true if the system is the leader (serving the rpc server), false otherwise
   */
  boolean isServing() {
    return mIsServing;
  }

  /**
   * Starts the Tachyon master server.
   */
  public void start() throws Exception {
    startMasters(true);
    startServing();
  }

  /**
   * Stops the Tachyon master server. Should only be called by tests.
   */
  public void stop() throws Exception {
    if (mIsServing) {
<<<<<<< HEAD
      LOG.info("Stopping RPC server on Tachyon Master @ " + mMasterAddress);
=======
      LOG.info("Stopping Tachyon Master @ {}", mMasterAddress);
>>>>>>> 7dca2d33
      stopServing();
      stopMasters();
      mTServerSocket.close();
      mIsServing = false;
    } else {
      LOG.info("Stopping Tachyon Master @ " + mMasterAddress);
    }
  }

  protected void startMasters(boolean isLeader) {
    try {
      connectToUFS();

      mBlockMaster.start(isLeader);
      mFileSystemMaster.start(isLeader);
      mRawTableMaster.start(isLeader);
      if (LineageUtils.isLineageEnabled(MasterContext.getConf())) {
        mLineageMaster.start(isLeader);
      }

    } catch (IOException e) {
      LOG.error(e.getMessage(), e);
      throw Throwables.propagate(e);
    }
  }

  protected void stopMasters() {
    try {
      if (LineageUtils.isLineageEnabled(MasterContext.getConf())) {
        mLineageMaster.stop();
      }
      mBlockMaster.stop();
      mFileSystemMaster.stop();
      mRawTableMaster.stop();
    } catch (IOException e) {
      LOG.error(e.getMessage(), e);
      throw Throwables.propagate(e);
    }
  }

  private void startServing() {
    startServing("", "");
  }

  protected void startServing(String startMessage, String stopMessage) {
    mMasterMetricsSystem.start();
    startServingWebServer();
    LOG.info("Tachyon Master version {} started @ {} {}", Version.VERSION, mMasterAddress,
        startMessage);
    startServingRPCServer();
    LOG.info("Tachyon Master version {} ended @ {} {}", Version.VERSION, mMasterAddress,
        stopMessage);
  }

  protected void startServingWebServer() {
    // start web ui
    TachyonConf conf = MasterContext.getConf();
    mWebServer =
        new MasterUIWebServer(ServiceType.MASTER_WEB, NetworkAddressUtils.getBindAddress(
            ServiceType.MASTER_WEB, conf), this, conf);
    // Add the metrics servlet to the web server, this must be done after the metrics system starts
    mWebServer.addHandler(mMasterMetricsSystem.getServletHandler());
    mWebServer.startWebServer();
  }

  protected void startServingRPCServer() {
    // set up multiplexed thrift processors
    TMultiplexedProcessor processor = new TMultiplexedProcessor();
    processor.registerProcessor(mBlockMaster.getServiceName(), mBlockMaster.getProcessor());
    processor.registerProcessor(mFileSystemMaster.getServiceName(),
        mFileSystemMaster.getProcessor());
    processor.registerProcessor(mRawTableMaster.getServiceName(), mRawTableMaster.getProcessor());
    if (LineageUtils.isLineageEnabled(MasterContext.getConf())) {
      processor.registerProcessor(mLineageMaster.getServiceName(), mLineageMaster.getProcessor());
    }

    // Return a TTransportFactory based on the authentication type
    TTransportFactory transportFactory;
    try {
      transportFactory = AuthenticationUtils.getServerTransportFactory(MasterContext.getConf());
    } catch (IOException ioe) {
      throw Throwables.propagate(ioe);
    }

    // create master thrift service with the multiplexed processor.
    Args args = new TThreadPoolServer.Args(mTServerSocket).maxWorkerThreads(mMaxWorkerThreads)
        .minWorkerThreads(mMinWorkerThreads).processor(processor).transportFactory(transportFactory)
        .protocolFactory(new TBinaryProtocol.Factory(true, true));
    args.stopTimeoutVal = MasterContext.getConf().getInt(Constants.THRIFT_STOP_TIMEOUT_SECONDS);
    mMasterServiceServer = new TThreadPoolServer(args);

    // start thrift rpc server
    mIsServing = true;
    mStartTimeMs = System.currentTimeMillis();
    mMasterServiceServer.serve();
  }

  protected void stopServing() throws Exception {
    if (mMasterServiceServer != null) {
      mMasterServiceServer.stop();
      mMasterServiceServer = null;
    }
    if (mWebServer != null) {
      mWebServer.shutdownWebServer();
      mWebServer = null;
    }
    mMasterMetricsSystem.stop();
    mIsServing = false;
  }

  /**
   * Checks to see if the journal directory is formatted.
   *
   * @param journalDirectory The journal directory to check
   * @return true if the journal directory was formatted previously, false otherwise
   * @throws IOException
   */
  private boolean isJournalFormatted(String journalDirectory) throws IOException {
    TachyonConf conf = MasterContext.getConf();
    UnderFileSystem ufs = UnderFileSystem.get(journalDirectory, conf);
    if (!ufs.providesStorage()) {
      // TODO(gene): Should the journal really be allowed on a ufs without storage?
      // This ufs doesn't provide storage. Allow the master to use this ufs for the journal.
      LOG.info("Journal directory doesn't provide storage: {}", journalDirectory);
      return true;
    }
    String[] files = ufs.list(journalDirectory);
    if (files == null) {
      return false;
    }
    // Search for the format file.
    String formatFilePrefix = conf.get(Constants.MASTER_FORMAT_FILE_PREFIX);
    for (String file : files) {
      if (file.startsWith(formatFilePrefix)) {
        return true;
      }
    }
    return false;
  }

  private void connectToUFS() throws IOException {
    TachyonConf conf = MasterContext.getConf();
    String ufsAddress = conf.get(Constants.UNDERFS_ADDRESS);
    UnderFileSystem ufs = UnderFileSystem.get(ufsAddress, conf);
    ufs.connectFromMaster(conf, NetworkAddressUtils.getConnectHost(ServiceType.MASTER_RPC, conf));
  }
}<|MERGE_RESOLUTION|>--- conflicted
+++ resolved
@@ -268,11 +268,7 @@
    */
   public void stop() throws Exception {
     if (mIsServing) {
-<<<<<<< HEAD
-      LOG.info("Stopping RPC server on Tachyon Master @ " + mMasterAddress);
-=======
-      LOG.info("Stopping Tachyon Master @ {}", mMasterAddress);
->>>>>>> 7dca2d33
+      LOG.info("Stopping RPC server on Tachyon Master @ {}", mMasterAddress);
       stopServing();
       stopMasters();
       mTServerSocket.close();
